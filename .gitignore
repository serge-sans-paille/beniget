--- conflicted
+++ resolved
@@ -4,12 +4,4 @@
 beniget.egg-info
 
 .pytest_cache
-.vscode
-<<<<<<< HEAD
-
-build
-.tox
-=======
-.tox
-build/
->>>>>>> eb7c2789
+.vscode