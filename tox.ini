--- conflicted
+++ resolved
@@ -2,11 +2,6 @@
 envlist = py27,py36,py37,py38,py39,py310,py311,py312
 [testenv]
 deps = 
-<<<<<<< HEAD
     setuptools
-    gast
-commands = python setup.py test
-=======
     pytest
-commands=pytest beniget/ tests/ --doctest-modules
->>>>>>> b471122d
+commands = pytest beniget/ tests/ --doctest-modules