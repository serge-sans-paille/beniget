--- conflicted
+++ resolved
@@ -3,16 +3,4 @@
 [testenv]
 deps = 
     pytest
-<<<<<<< HEAD
-    pytest-subtests
-commands=pytest {posargs:beniget/ tests/} --doctest-modules
-=======
-commands=pytest --doctest-modules {posargs:beniget/ tests/}
-[testenv:docs]
-deps = 
-    pydoctor
-commands=pydoctor -W \ 
-    --project-url=https://github.com/serge-sans-paille/beniget/ \
-    --html-viewsource-base=https://github.com/serge-sans-paille/beniget/tree/master \
-    ./beniget
->>>>>>> eb7c2789
+commands=pytest --doctest-modules {posargs:beniget/ tests/}