--- conflicted
+++ resolved
@@ -2,11 +2,7 @@
 envlist = py27,py36,py37,py38,py39,py310,py311,py312
 [testenv]
 deps = 
-<<<<<<< HEAD
     .[test]
-commands=pytest --doctest-modules {posargs:beniget/ tests/}
-=======
-    pytest
 commands=pytest --doctest-modules {posargs:beniget/ tests/}
 [testenv:docs]
 deps = 
@@ -14,5 +10,4 @@
 commands=pydoctor -W \ 
     --project-url=https://github.com/serge-sans-paille/beniget/ \
     --html-viewsource-base=https://github.com/serge-sans-paille/beniget/tree/master \
-    ./beniget
->>>>>>> 01c10899
+    ./beniget