from contextlib import contextmanager
from textwrap import dedent
from unittest import TestCase, skipIf
import unittest
import beniget
import io
import sys
import ast as _ast
import gast as _gast

from beniget.beniget import _get_lookup_scopes, def695

# Show full diff in unittest
unittest.util._MAX_LENGTH=2000

def replace_deprecated_names(out):
    return out.replace(
        '<Num>', '<Constant>'
    ).replace(
        '<Ellipsis>', '<Constant>'
    ).replace(
        '<Str>', '<Constant>'
    ).replace(
        '<Bytes>', '<Constant>'
    )

@contextmanager
def captured_output():
    new_out, new_err = io.StringIO(), io.StringIO()
    old_out, old_err = sys.stdout, sys.stderr
    try:
        sys.stdout, sys.stderr = new_out, new_err
        yield sys.stdout, sys.stderr
    finally:
        sys.stdout, sys.stderr = old_out, old_err


class StrictDefUseChains(beniget.DefUseChains):
        def warn(self, msg, node):
            raise RuntimeError(
                "W: {} at {}:{}".format(
                    msg, node.lineno, node.col_offset))

class TestDefUseChains(TestCase):
    maxDiff = None
    ast = _gast

    def checkChains(self, code, ref, strict=True):
        node = self.ast.parse(dedent(code))
        if strict:
            c = StrictDefUseChains()
        else:
            c = beniget.DefUseChains()

        c.visit(node)
        self.assertEqual(c.dump_chains(node), ref)
        return node, c
    
    def checkUseDefChains(self, code, ref, strict=True):
        return TestUseDefChains.checkChains(self, code, ref, strict)

    def test_simple_expression(self):
        code = "a = 1; a + 2"
        self.checkChains(code, ["a -> (a -> (<BinOp> -> ()))"])

    def test_expression_chain(self):
        code = "a = 1; (- a + 2) > 0"
        self.checkChains(code, ["a -> (a -> (<UnaryOp> -> (<BinOp> -> (<Compare> -> ()))))"])

    def test_ifexp_chain(self):
        code = "a = 1; a + 1 if a else - a"
        self.checkChains(
            code,
            [
                "a -> ("
                "a -> (<IfExp> -> ()), "
                "a -> (<BinOp> -> (<IfExp> -> ())), "
                "a -> (<UnaryOp> -> (<IfExp> -> ()))"
                ")"
            ],
        )

    def test_type_destructuring_tuple(self):
        code = "a, b = range(2); a"
        self.checkChains(code, ["a -> (a -> ())", "b -> ()"])

    def test_type_destructuring_list(self):
        code = "[a, b] = range(2); a"
        self.checkChains(code, ["a -> (a -> ())", "b -> ()"])

    def test_type_destructuring_for(self):
        code = "for a, b in ((1,2), (3,4)): a"
        self.checkChains(code, ["a -> (a -> ())", "b -> ()"])

    def test_type_destructuring_starred(self):
        code = "a, *b = range(2); b"
        self.checkChains(code, ['a -> ()', 'b -> (b -> ())'])

    def test_assign_in_loop(self):
        code = "a = 2\nwhile 1: a = 1\na"
        self.checkChains(code, ["a -> (a -> ())", "a -> (a -> ())"])

    def test_reassign_in_loop(self):
        code = "m = 1\nfor i in [1, 2]:\n m = m + 1"
        self.checkChains(
            code, ["m -> (m -> (<BinOp> -> ()))", "i -> ()", "m -> (m -> (<BinOp> -> ()))"]
        )

    def test_continue_in_loop(self):
        code = "for i in [1, 2]:\n if i: m = 1; continue\n m = 1\nm"
        self.checkChains(
            code, ['i -> (i -> ())', 'm -> (m -> ())', 'm -> (m -> ())']
        )

    def test_break_in_loop(self):
        code = "for i in [1, 2]:\n if i: m = 1; continue\n m = 1\nm"
        self.checkChains(
            code, ['i -> (i -> ())', 'm -> (m -> ())', 'm -> (m -> ())']
        )

    def test_augassign(self):
        code = "a = 1; a += 2; a"
        self.checkChains(code, ['a -> (a -> (a -> ()))'])

    def test_read_global_from_branch(self):
        code = "if 1: a = 1\ndef foo():\n def bar(): global a; return a"
        self.checkChains(code, ['a -> (a -> ())',
                                'foo -> ()'])

    def test_augassign_undefined_global(self):
        code = "def foo():\n def bar():\n  global x\n  x+=1; x"
        self.checkChains(code, ['foo -> ()', 'x -> (x -> ())'], strict=False)

    def test_expanded_augassign(self):
        code = "a = 1; a = a + 2"
        self.checkChains(code, ["a -> (a -> (<BinOp> -> ()))", "a -> ()"])

    def test_augassign_in_loop(self):
        code = "a = 1\nfor i in [1]:\n a += 2\na"
        self.checkChains(code, ['a -> (a -> ((#1), a -> ()), a -> ())',
                                'i -> ()'])

    def test_assign_in_while_in_conditional(self):
        code = """
G = 1
while 1:
    if 1:
        G = 1
    G"""
        self.checkChains(code, ['G -> (G -> ())',
                                'G -> (G -> ())'])

    def test_assign_in_loop_in_conditional(self):
        code = """
G = 1
for _ in [1]:
    if 1:
        G = 1
    G"""
        self.checkChains(code, ['G -> (G -> ())',
                                '_ -> ()',
                                'G -> (G -> ())'])

    def test_simple_print(self):
        code = "a = 1; print(a)"
        self.checkChains(code, ["a -> (a -> (<Call> -> ()))"])

    def test_simple_redefinition(self):
        code = "a = 1; a + 2; a = 3; +a"
        self.checkChains(
            code, ["a -> (a -> (<BinOp> -> ()))", "a -> (a -> (<UnaryOp> -> ()))"]
        )

    def test_simple_for(self):
        code = "for i in [1,2,3]: j = i"
        self.checkChains(code, ["i -> (i -> ())", "j -> ()"])

    def test_simple_for_orelse(self):
        code = "for i in [1,2,3]: pass\nelse: i = 4\ni"
        self.checkChains(
            code,
            [
                # assign in loop iteration
                "i -> (i -> ())",
                # assign in orelse
                "i -> (i -> ())",
            ],
        )

    def test_for_break(self):
        code = "i = 8\nfor i in [1,2]:\n break\n i = 3\ni"
        self.checkChains(
            code,
            ['i -> (i -> ())',
             'i -> (i -> ())',
             'i -> ()'])

    def test_for_pass(self):
        code = "i = 8\nfor i in []:\n pass\ni"
        self.checkChains(
            code,
            ['i -> (i -> ())',
             'i -> (i -> ())'])

    def test_complex_for_orelse(self):
        code = "I = J = 0\nfor i in [1,2]:\n if i < 3: I = i\nelse:\n if 1: J = I\nJ"
        self.checkChains(
            code,
            ['I -> (I -> ())',
             'J -> (J -> ())',
             'i -> (i -> (<Compare> -> ()), i -> ())',
             'I -> (I -> ())',
             'J -> (J -> ())']
        )

    def test_simple_while(self):
        code = "i = 2\nwhile i: i = i - 1\ni"
        self.checkChains(
            code,
            [
                # first assign, out of loop
                "i -> (i -> (), i -> (<BinOp> -> ()), i -> ())",
                # second assign, in loop
                "i -> (i -> (), i -> (<BinOp> -> ()), i -> ())",
            ],
        )

    def test_while_break(self):
        code = "i = 8\nwhile 1:\n break\n i = 3\ni"
        self.checkChains(
            code,
            ['i -> (i -> ())',
             'i -> ()'])

    def test_while_cond_break(self):
        code = "i = 8\nwhile 1:\n if i: i=1;break\ni"
        self.checkChains(
            code,
            ['i -> (i -> (), i -> ())', 'i -> (i -> ())'])

    def test_straight_raise(self):
        code = "raise next([e for e in [1]])"
        self.checkChains(code, [])

    def test_redefinition_in_comp(self):
        code = "[name for name in 'hello']\nfor name in 'hello':name"
        self.checkChains(
                code,
                ['name -> (name -> ())'])

    def test_nested_while(self):
        code = '''
done = 1
while done:

    while done:
        if 1:
            done = 1
            break

        if 1:
            break'''


        self.checkChains(
            code,
            ['done -> (done -> (), done -> ())',
             'done -> (done -> (), done -> ())']
            )

    def test_while_cond_continue(self):
        code = "i = 8\nwhile 1:\n if i: i=1;continue\ni"
        self.checkChains(
            code,
            ['i -> (i -> (), i -> ())', 'i -> (i -> (), i -> ())'])

    def test_complex_while_orelse(self):
        code = "I = J = i = 0\nwhile i:\n if i < 3: I = i\nelse:\n if 1: J = I\nJ"
        self.checkChains(
            code,
            [
                "I -> (I -> ())",
                "J -> (J -> ())",
                "i -> (i -> (), i -> (<Compare> -> ()), i -> ())",
                "J -> (J -> ())",
                "I -> (I -> ())",
            ],
        )

    def test_while_orelse_break(self):
        code = "I = 0\nwhile I:\n if 1: I = 1; break\nelse: I"
        self.checkChains(
            code,
            ['I -> (I -> (), I -> ())',
             'I -> ()'],
        )

    def test_while_nested_break(self):
        code = "i = 8\nwhile i:\n if i: break\n i = 3\ni"
        self.checkChains(
            code,
            ['i -> (i -> (), i -> (), i -> ())',
             'i -> (i -> (), i -> (), i -> ())'])

    def test_if_true_branch(self):
        code = "if 1: i = 0\ni"
        self.checkChains(code, ["i -> (i -> ())"])

    def test_if_false_branch(self):
        code = "if 1: pass\nelse: i = 0\ni"
        self.checkChains(code, ["i -> (i -> ())"])

    def test_if_both_branch(self):
        code = "if 1: i = 1\nelse: i = 0\ni"
        self.checkChains(code, ["i -> (i -> ())"] * 2)

    def test_if_in_loop(self):
        code = "for _ in [0, 1]:\n if _: i = 1\n else: j = i\ni"
        self.checkChains(code, ["_ -> (_ -> ())", "i -> (i -> (), i -> ())", "j -> ()"])

    def test_with_handler(self):
        code = 'with open("/dev/null") as x: pass\nx'
        self.checkChains(code, ["x -> (x -> ())"])

    def test_simple_try(self):
        code = 'try: e = open("/dev/null")\nexcept Exception: pass\ne'
        self.checkChains(code, ["e -> (e -> ())"])

    def test_simple_except(self):
        code = "try: pass\nexcept Exception as e: pass\ne"
        self.checkChains(code, ["e -> (e -> ())"])

    @skipIf(sys.version_info < (3, 11), 'Python 3.11 syntax')
    def test_simple_except_star(self):
        code = "try: pass\nexcept* Exception as e: pass\ne"
        self.checkChains(code, ["e -> (e -> ())"])

    def test_simple_try_except(self):
        code = 'try: f = open("")\nexcept Exception as e: pass\ne;f'
        self.checkChains(code, ["f -> (f -> ())", "e -> (e -> ())"])

    def test_redef_try_except(self):
        code = 'try: f = open("")\nexcept Exception as f: pass\nf'
        self.checkChains(code, ["f -> (f -> ())", "f -> (f -> ())"])

    def test_simple_import(self):
        code = "import x; x"
        self.checkChains(code, ["x -> (x -> ())"])

    def test_simple_import_as(self):
        code = "import x as y; y()"
        self.checkChains(code, ["y -> (y -> (<Call> -> ()))"])

    def test_simple_lambda(self):
        node, c = self.checkChains( "lambda y: True", [])
        self.assertEqual(c.dump_chains(node.body[0].value), ['y -> ()'])

    def test_lambda_defaults(self):
        node, c = self.checkChains( "x=y=1;(lambda y, x=x: (True, x, y, z)); x=y=z=2",
                                   ['x -> (x -> (<Lambda> -> ()))',
                                    'y -> ()',
                                    'x -> ()',
                                    'y -> ()',
                                    'z -> (z -> (<Tuple> -> (<Lambda> -> ())))'])
        self.assertEqual(c.dump_chains(node.body[1].value), [
            'y -> (y -> (<Tuple> -> (<Lambda> -> ())))',
            'x -> (x -> (<Tuple> -> (<Lambda> -> ())))',
        ])

    def test_lambda_varargs(self):
        node, c = self.checkChains( "lambda *args: args", [])
        self.assertEqual(c.dump_chains(node.body[0].value), ['args -> (args -> (<Lambda> -> ()))'])

    def test_lambda_kwargs(self):
        node, c = self.checkChains( "lambda **kwargs: kwargs", [])
        self.assertEqual(c.dump_chains(node.body[0].value), ['kwargs -> (kwargs -> (<Lambda> -> ()))'])

    def test_multiple_import_as(self):
        code = "import x as y, z; y"
        self.checkChains(code, ["y -> (y -> ())", "z -> ()"])

    def test_import_from(self):
        code = "from  y import x; x"
        self.checkChains(code, ["x -> (x -> ())"])

    def test_import_from_as(self):
        code = "from  y import x as z; z"
        self.checkChains(code, ["z -> (z -> ())"])

    def test_multiple_import_from_as(self):
        code = "from  y import x as z, w; z"
        self.checkChains(code, ["z -> (z -> ())", "w -> ()"])

    def test_method_function_conflict(self):
        code = "def foo():pass\nclass C:\n def foo(self): foo()"
        self.checkChains(code, ["foo -> (foo -> (<Call> -> ()))", "C -> ()"])

    def test_nested_if(self):
        code = "f = 1\nif 1:\n if 1:pass\n else: f=1\nelse: f = 1\nf"
        self.checkChains(code, ["f -> (f -> ())", "f -> (f -> ())", "f -> (f -> ())"])

    def test_nested_if_else(self):
        code = "f = 1\nif 1: f = 1\nelse:\n if 1:pass\n else: f=1\nf"
        self.checkChains(code, ["f -> (f -> ())", "f -> (f -> ())", "f -> (f -> ())"])

    def test_try_except(self):
        code = "f = 1\ntry: \n len(); f = 2\nexcept: pass\nf"
        self.checkChains(code, ["f -> (f -> ())", "f -> (f -> ())"])

    def test_attr(self):
        code = "import numpy as bar\ndef foo():\n return bar.zeros(2)"
        self.checkChains(
            code, ["bar -> (bar -> (.zeros -> (<Call> -> ())))", "foo -> ()"]
        )

    def test_class_decorator(self):
        code = "from some import decorator\n@decorator\nclass C:pass"
        self.checkChains(code, ["decorator -> (decorator -> (C -> ()))", "C -> ()"])

    def test_class_base(self):
        code = "class A:pass\nclass B(A):pass"
        self.checkChains(code, ["A -> (A -> (B -> ()))", "B -> ()"])

    def test_def_used_in_self_default(self):
        code = "def foo(x:foo): return foo"
        node = self.ast.parse(code)
        c = beniget.DefUseChains()
        c.visit(node)
        self.assertEqual(c.dump_chains(node), ["foo -> (foo -> ())"])

    def test_unbound_class_variable(self):
        code = '''
def middle():
    x = 1
    class mytype(str):
        x = x+1 # <- this triggers NameError: name 'x' is not defined
    return x
        '''
        node = self.ast.parse(code)
        c = beniget.DefUseChains()
        c.visit(node)
        self.assertEqual(c.dump_chains(node.body[0]), ['x -> (x -> ())', 'mytype -> ()'])

    def test_unbound_class_variable2(self):
        code = '''class A:\n  a = 10\n  def f(self):\n    return a # a is not defined'''
        node = self.ast.parse(code)
        c = beniget.DefUseChains()
        c.visit(node)
        self.assertEqual(c.dump_chains(node.body[0]), ['a -> ()', 'f -> ()'])

    def test_unbound_class_variable3(self):
        code = '''class A:\n  a = 10\n  class I:\n    b = a + 1 # a is not defined'''
        node = self.ast.parse(code)
        c = beniget.DefUseChains()
        c.visit(node)
        self.assertEqual(c.dump_chains(node.body[0]), ['a -> ()', 'I -> ()'])

    def test_unbound_class_variable4(self):
        code = '''class A:\n  a = 10\n  f = lambda: a # a is not defined'''
        node = self.ast.parse(code)
        c = beniget.DefUseChains()
        c.visit(node)
        self.assertEqual(c.dump_chains(node.body[0]), ['a -> ()', 'f -> ()'])

    def test_unbound_class_variable5(self):
        code = '''class A:\n  a = 10\n  b = [a for _ in range(10)]  # a is not defined'''
        node = self.ast.parse(code)
        c = beniget.DefUseChains()
        c.visit(node)
        self.assertEqual(c.dump_chains(node.body[0]), ['a -> ()', 'b -> ()'])

    def test_functiondef_returns(self):
        code = "x = 1\ndef foo() -> x: pass"
        self.checkChains(code, ['x -> (x -> ())', 'foo -> ()'])

    def test_arg_annotation(self):
        code = "type_ = int\ndef foo(bar: type_): pass"
        self.checkChains(code, ["type_ -> (type_ -> ())", "foo -> ()"])


    def test_annotation_inner_class(self):

        code = '''
def outer():
    def middle():
        class mytype(str):
            def count(self) -> mytype: # this should trigger unbound identifier
                def c(x) -> mytype(): # this one shouldn't
                    ...
        '''
        node = self.ast.parse(code)
        c = beniget.DefUseChains()
        c.visit(node)
        self.assertEqual(c.dump_chains(node.body[0].body[0]), ['mytype -> (mytype -> (<Call> -> ()))'])

    def check_message(self, code, expected_messages, filename=None):
        node = self.ast.parse(dedent(code))
        c = beniget.DefUseChains(filename)
        with captured_output() as (out, err):
            c.visit(node)

        if not out.getvalue():
            produced_messages = []
        else:
            produced_messages = out.getvalue().strip().split("\n")

        self.assertEqual(len(expected_messages), len(produced_messages),
                         produced_messages)
        for expected, produced in zip(expected_messages, produced_messages):
            self.assertIn(expected, produced,
                          "actual message does not contains expected message")

    def test_unbound_identifier_message_format(self):
        code = "foo(1)\nbar(2)"
        self.check_message(code, ["<unknown>:1", "<unknown>:2"])
        self.check_message(code, ["foo.py:1", "foo.py:2"], filename="foo.py")

    def test_unbound_class_variable_reference_message_format(self):
        code = "class A:\n a = 10\n def f(self): return a # a is undef"
        self.check_message(code, ["unbound identifier 'a' at <unknown>:3"])

    def test_no_unbound_local_identifier_in_comp(self):
        code = "a = []; b = [1 for i in a]"
        self.check_message(code, [])

    def test_maybe_unbound_identifier_message_format(self):
        code = "x = 1\ndef foo(): y = x; x = 2"
        self.check_message(code,
                           ["unbound identifier 'x' at <unknown>:2"])

    def test_unbound_local_identifier_in_func(self):
        code = "def A():\n x = 1\n class B: x = x"
        self.check_message(code,
                           ["unbound identifier 'x' at <unknown>:3"])

    def test_unbound_local_identifier_in_method(self):
        code = "class A:pass\nclass B:\n def A(self) -> A:pass"
        self.check_message(code, [])

    def test_unbound_local_identifier_nonlocal(self):
        code = "def A():\n x = 1\n class B: nonlocal x; x = x"
        self.check_message(code, [])

    def test_unbound_local_identifier_nonlocal_points_to_global(self):
        code = "def x():\n nonlocal x\n x = 1"
        self.check_message(code,
                           ["W: unbound identifier 'x' at <unknown>:2:1"])

    def test_unbound_local_identifier_nonlocal_points_to_scoped_global(self):
        code = "if 1:\n def x():\n  nonlocal x\n  x = 1"
        self.check_message(code,
                           ["W: unbound identifier 'x' at <unknown>:3:2"])

    def test_deleted_identifier(self):
        code = "x = 1; del x"
        self.checkChains(code, ['x -> (x -> ())'])

    def test_deleted_unknown_identifier(self):
        code = "del x"
        self.check_message(code,
                           ["W: unbound identifier 'x' at <unknown>:1:4"])
        self.checkChains(code, [], strict=False)

    def test_deleted_identifier_redefined(self):
        code = "x = 1; del x; x = 2"
        self.checkChains(code, ['x -> (x -> ())', 'x -> ()'])

    def test_unbound_deleted_identifier(self):
        code = "x = 1; del x; x"
        self.check_message(code,
                           ["W: unbound identifier 'x' at <unknown>:1:14"])

    def test_unbound_deleted_identifier_in_class(self):
        code = "class X:\n x = 1\n del x\n x"
        self.check_message(code,
                           ["W: unbound identifier 'x' at <unknown>:4:1"])

    def test_bound_deleted_identifier(self):
        code = "x = 1; del x; x = 1; x"
        self.check_message(code,
                           [])

    def test_del_in_for(self):
        code = "for x in [1]:\n del x\nx"
        self.check_message(code,
                           ["W: unbound identifier 'x' at <unknown>:3:0"])

    def test_del_predef_in_for(self):
        code = "x = 1\nfor x in [1]:\n del x\nx"
        self.check_message(code,
                           [])

    def test_bound_deleted_identifier_in_if(self):
        code = "x = 1\ndel x\nif 1:\n x = 1\nx"
        self.check_message(code,
                           [])

    def test_deleted_annotation(self):
        # Passes pyright and mypy. But fails at runtime, because of the annotation X.
        code = """\
class X: ...
del X
def f() -> X: ..."""
        self.check_message(code, ["W: unbound identifier 'X' at <unknown>:3:11"])

    def test_deleted_pep649_deferred_annotation(self):
        # This will not pass at runtime anymore starting at Python 3.14
        code = """\
class X: ...
def f() -> X: ...
del X
f.__annotations__"""
        self.check_message(code, [])

    def test_deleted_pep563_deferred_annotation(self):
        # Passes pyright and mypy and runtime
        code = """\
from __future__ import annotations
class X: ...
del X
def f() -> X: ...
f()"""
        self.check_message(code, [])

    def test_unsafe_use_in_function_before_deleted(self):
        # Passes at runtime, but fairly unsafe.
        code = """\
class X: ...
def f(): return X()
f(); del X"""
        self.check_message(code, ["W: unbound identifier 'X' at <unknown>:2:16"])

    def test_use_in_function_after_deleted(self):
        # Passes pyright and mypy but fails at runtime.
        code = """\
class X: ...
def f(): return X()
del X; f()"""
        self.check_message(code, ["W: unbound identifier 'X' at <unknown>:2:16"])

    def test_deleted_non_local_var(self):
        code = """\
def f():
    v = 1
    def q():
        nonlocal v
        del v
        v # unbound
    q()
    v # not great but we must stay over approximated
f()"""
        self.check_message(code, ["W: unbound identifier 'v' at <unknown>:6:8"])

    def test_cant_delete_nonlocal_not_declared_with_nonlocal_keyword(self):
        code = """\
def f():
    v = 1
    def q():
        del v # unbound
    q()
    v # not great but we must stay over approximated
f()"""

        self.check_message(code, ["W: deleting unreachable variable at <unknown>:4:12"])
        self.checkChains(code, ['f -> (f -> (<Call> -> ()))'], strict=False)

    def test_deleted_global(self):
        code = """\
v = 1
def q():
    global v
    del v
    v # unbound
q()
v # not great but we must stay over approximated"""

        self.check_message(code, ["W: unbound identifier 'v' at <unknown>:5:4"])
        self.checkChains(code, ['v -> (v -> (), v -> ())',
                                'q -> (q -> (<Call> -> ()))'], strict=False)

    def test_cant_delete_global_not_declared_with_global_keyword(self):
        code = """\
v = 1
def q():
    del v # unbound
q()
v # not great but we must stay over approximated"""

        self.check_message(code, ["W: deleting unreachable variable at <unknown>:3:8"])
        self.checkChains(code, ['v -> (v -> ())',
                                'q -> (q -> (<Call> -> ()))'], strict=False)

    def test_maybe_unbound_in_if(self):
        code = "def foo(x):\n  if x: del x\n  print(x)"
        self.check_message(code,
                           [])

    def test_always_unbound_in_if(self):
        code = "def foo(x):\n  if x: del x\n  else: del x\n  x"
        self.check_message(code,
                           ["W: unbound identifier 'x' at <unknown>:4:2"])

    def test_delete_list_syntax(self):
        code = "x,y = {}, 1; del x, y[0]; x, y"
        self.check_message(code,
                           ["W: unbound identifier 'x' at <unknown>:1:26"])

    def test_redefined_global_deleted_lower_scope_var(self):
        # test inspired by https://github.com/python/mypy/issues/9600
        code = '''\
x = 1
class y:
    @property(x)
    def a(self):...
    x = 2
    @property(x)
    def b(self):...
    del x
    @property(x)
    def c(self):...
'''
        self.check_message(code, ["W: unbound identifier 'x' at <unknown>:9:14"])
        self.checkChains(code, ['x -> (x -> (<Call> -> ()))', 'y -> ()'], strict=False)

    def test_assign_uses_class_level_name(self):
        code = '''
visit_Name = object
class Visitor:
    def visit_Name(self, node):pass
    visit_Attribute = visit_Name
'''
        node = self.ast.parse(code)
        c = beniget.DefUseChains()
        c.visit(node)
        self.assertEqual(c.dump_chains(node), ['visit_Name -> ()',
                                               'Visitor -> ()'])
        self.assertEqual(c.dump_chains(node.body[-1]),
                         ['visit_Name -> (visit_Name -> ())',
                          'visit_Attribute -> ()'])


    def test_base_class_uses_class_level_same_name(self):
            code = '''
class Attr(object):pass
class Visitor:
    class Attr(Attr):pass
    '''
            node = self.ast.parse(code)
            c = beniget.DefUseChains()
            c.visit(node)
            self.assertEqual(c.dump_chains(node),
                             ['Attr -> (Attr -> (Attr -> ()))',
                              'Visitor -> ()'])
            self.assertEqual(c.dump_chains(node.body[-1]), ['Attr -> ()'])

    def test_star_assignment(self):
        code = '''
curr, *parts = [1,2,3]
while curr:
    print(curr)
    if parts:
        curr, *parts = parts
    else:
        break
'''
        self.checkChains(code, ['curr -> (curr -> (), curr -> (<Call> -> ()))',
                                'parts -> (parts -> (), parts -> ())']*2)

    def test_star_assignment_nested(self):
        code = '''
(curr, *parts),i = [1,2,3],0
while curr:
    print(curr)
    if parts:
        (curr, *parts),i = parts,i
    else:
        break
'''
        self.checkChains(code, ['curr -> (curr -> (), curr -> (<Call> -> ()))',
                                'parts -> (parts -> (), parts -> (<Tuple> -> ()))',
                                'i -> (i -> (<Tuple> -> ()))']*2)

    def test_attribute_assignment(self):
        code = "d=object();d.name,x = 't',1"
        self.checkChains(code, ['d -> (d -> (.name -> ()))',
                                'x -> ()'])

    def test_call_assignment(self):
        code = "NameError().name = 't'"
        self.checkChains(code, [])

    def test_annotation_uses_class_level_name(self):
        code = '''
Thing = object
def f():...
class Visitor:
    Thing = bytes
    def f(): return f()
    def visit_Name(self, node:Thing, fn:f):...
'''
        node = self.ast.parse(code)
        c = beniget.DefUseChains()
        c.visit(node)
        self.assertEqual(c.dump_chains(node),
                         ['Thing -> ()',
                          'f -> (f -> (<Call> -> ()))',
                          'Visitor -> ()'])
        self.assertEqual(c.dump_chains(node.body[-1]),
                         ['Thing -> (Thing -> ())',
                          'f -> (f -> ())',
                          'visit_Name -> ()'])

    def test_assign_uses_class_level_same_name(self):
        code = '''
def visit_Attribute(self, node):pass
class Visitor:
    visit_Attribute = visit_Attribute
'''
        node = self.ast.parse(code)
        c = beniget.DefUseChains()
        c.visit(node)
        self.assertEqual(c.dump_chains(node),
            ['visit_Attribute -> (visit_Attribute -> ())',
             'Visitor -> ()'])
        self.assertEqual(c.dump_chains(node.body[-1]),
                         ['visit_Attribute -> ()'])

    def test_unbound_local_identifier_in_augassign(self):
        code = "def A():\n x = 1\n class B: x += 1"
        self.check_message(code,
                           ["unbound identifier 'x' at <unknown>:3"])

    def test_star_import_with_conditional_redef(self):
        code = '''
from math import *

if 1:
    def pop():
        cos()
cos = pop()'''
        self.checkChains(code, [
            '* -> (cos -> (<Call> -> ()))',
            'pop -> (pop -> (<Call> -> ()))',
            'cos -> (cos -> (<Call> -> ()))'
        ])

    def test_class_scope_comprehension(self):
        code = '''
class Cls:
    foo = b'1',
    [_ for _ in foo]
    {_ for _ in foo}
    (_ for _ in foo)
    {_:1 for _ in foo}
'''
        node, chains = self.checkChains(code, ['Cls -> ()'])
        self.assertEqual(chains.dump_chains(node.body[0]),
                         ['foo -> ('
                          'foo -> (<comprehension> -> (<ListComp> -> ())), '
                          'foo -> (<comprehension> -> (<SetComp> -> ())), '
                          'foo -> (<comprehension> -> (<GeneratorExp> -> ())), '
                          'foo -> (<comprehension> -> (<DictComp> -> ())))'])

    def test_class_scope_comprehension_invalid(self):
        code = '''
class Foo:
    x = 5
    y = [x for i in range(1)]
    z = [i for i in range(1) for j in range(x)]
'''
        self.check_message(code, ["W: unbound identifier 'x' at test:4:9",
                                  "W: unbound identifier 'x' at test:5:44"], 'test')


    @skipIf(sys.version_info < (3, 8), 'Python 3.8 syntax')
    def test_named_expr_simple(self):
        code = '''
if (x := 1):
    y = x + 1'''
        self.checkChains(
            code, ['x -> (x -> (<BinOp> -> ()))', 'y -> ()']
        )

    @skipIf(sys.version_info < (3, 8), 'Python 3.8 syntax')
    def test_named_expr_complex(self):
        code = '''
if (x := (y := 1) + 1):
    z = x + y'''
        self.checkChains(
            code, ['y -> (y -> (<BinOp> -> ()))', 'x -> (x -> (<BinOp> -> ()))', 'z -> ()']
        )

    @skipIf(sys.version_info < (3, 8), 'Python 3.8 syntax')
    def test_named_expr_with_rename(self):
        code = '''
a = 1
if (a := a + a):
    pass'''
        self.checkChains(
            code, ['a -> (a -> (<BinOp> -> (<NamedExpr> -> ())), a -> (<BinOp> -> (<NamedExpr> -> ())))', 'a -> ()']
        )

    @skipIf(sys.version_info < (3, 8), 'Python 3.8 syntax')
    def test_named_expr_comprehension(self):
        # Warlus target should be stored in first non comprehension scope
        code = ('cities = ["Halifax", "Toronto"]\n'
            'if any((witness := city).startswith("H") for city in cities):'
            'witness')
        self.checkChains(
            code, ['cities -> (cities -> (<comprehension> -> (<GeneratorExp> -> (<Call> -> ()))))',
                   'witness -> (witness -> ())']
        )

    @skipIf(sys.version_info < (3, 8), 'Python 3.8 syntax')
    def test_named_expr_comprehension_invalid(self):
        # an assignment expression target name cannot be the same as a
        # for-target name appearing in any comprehension containing the assignment expression.
        # A further exception applies when an assignment expression occurs in a comprehension whose
        # containing scope is a class scope. If the rules above were to result in the target
        # being assigned in that class's scope, the assignment expression is expressly invalid.
        code = '''
stuff = []

# assignment expression cannot rebind comprehension iteration variable
[[(a := a) for _ in range(5)] for a in range(5)] # INVALID
[b := 0 for b, _ in stuff] # INVALID
[c for c in (c := stuff)] # INVALID
[False and (d := 0) for d, _ in stuff] # INVALID
[_ for _, e in stuff if True or (e := 1)] # INVALID

# assignment expression cannot be used in a comprehension iterable expression
[_ for _ in (f := stuff)] # INVALID
[_ for _ in range(2) for _ in (g := stuff)] # INVALID
[_ for _ in [_ for _ in (h := stuff)]] # INVALID
[_ for _ in (lambda: (i := stuff))()] # INVALID

class Example:
    # assignment expression within a comprehension cannot be used in a class body
    [(j := i) for i in range(5)] # INVALID
'''
        # None of the invalid assigned name shows up.
        node, chains = self.checkChains(code, ['stuff -> ()', 'Example -> ()'], strict=False)
        self.assertEqual(chains.dump_chains(node.body[-1]), [])
        # It triggers useful warnings
        self.check_message(code, ["W: assignment expression cannot rebind comprehension iteration variable 'a' at <unknown>:5:0",
                                  "W: assignment expression cannot rebind comprehension iteration variable 'b' at <unknown>:6:0",
                                  'W: assignment expression cannot be used in a comprehension iterable expression at <unknown>:7:0',
                                  "W: assignment expression cannot rebind comprehension iteration variable 'd' at <unknown>:8:0",
                                  "W: assignment expression cannot rebind comprehension iteration variable 'e' at <unknown>:9:0",
                                  'W: assignment expression cannot be used in a comprehension iterable expression at <unknown>:12:0',
                                  'W: assignment expression cannot be used in a comprehension iterable expression at <unknown>:13:0',
                                  'W: assignment expression cannot be used in a comprehension iterable expression at <unknown>:14:0',
                                  'W: assignment expression cannot be used in a comprehension iterable expression at <unknown>:15:0',
                                  'W: assignment expression within a comprehension cannot be used in a class body at <unknown>:19:6'])

    def test_annotation_unbound(self):
        code = '''
def f(x:f) -> f: # 'f' annotations are unbound
    ...'''
        self.checkChains(
            code, ['f -> ()'], strict=False
        )

    def test_method_annotation_unbound(self):
        code = '''
class S:
    def f(self, x:f) -> f:... # 'f' annotations are unbound
'''
        mod, chains = self.checkChains(
            code, ['S -> ()'], strict=False
        )
        self.assertEqual(chains.dump_chains(mod.body[0]),
                         ['f -> ()'])

    def test_annotation_unbound_pep563(self):
        code = '''
from __future__ import annotations
def f(x:f) -> f: # 'f' annotations are NOT unbound because pep563
    ...'''
        self.checkChains(
            code, ['annotations -> ()', 'f -> (f -> (), f -> ())']
        )

    def test_method_annotation_unbound_pep563(self):
        code = '''
from __future__ import annotations
class S:
    def f(self, x:f) -> f:... # 'f' annotations are NOT unbound because pep563
'''
        mod, chains = self.checkChains(
            code, ['annotations -> ()', 'S -> ()']
        )
        self.assertEqual(chains.dump_chains(mod.body[1]),
                         ['f -> (f -> (), f -> ())'])

    def test_import_dotted_name_binds_first_name(self):
        code = '''import collections.abc;collections;collections.abc'''
        self.checkChains(
            code, ['collections -> (collections -> (), collections -> (.abc -> ()))']
        )

    def test_multiple_wildcards_may_bind(self):
        code = '''from abc import *; from collections import *;name1; from mod import *;name2'''
        self.checkChains(
            code, ['* -> (name1 -> (), name2 -> ())','* -> (name1 -> (), name2 -> ())','* -> (name2 -> ())']
        )

    def test_wildcard_may_override(self):
        # we could argue that the wildcard import might override name2,
        # but we're currently ignoring these kind of scenarios.
        code = '''name2=True;from abc import *;name2'''
        self.checkChains(
            code, ['name2 -> (name2 -> ())', '* -> ()']
        )

    def test_annotation_use_upper_scope_variables(self):
        code = '''
from typing import Union
class Attr:
    ...
class Thing:
    ...
class System:
    Thing = bytes
    @property
    def Attr(self) -> Union[Attr, Thing]:...
'''
        self.checkChains(
            code, ['Union -> (Union -> (<Subscript> -> ()))',
                    'Attr -> (Attr -> (<Tuple> -> (<Subscript> -> ())))',
                    'Thing -> ()',
                    'System -> ()',]
        )

    def test_future_annotation_class_var(self):
        code = '''
from __future__ import annotations
from typing import Type
class System:
    Thing = bytes
    @property
    def Attribute(self) -> Type[Thing]:...
'''

        mod, chains = self.checkChains(
            code, ['annotations -> ()',
            'Type -> (Type -> (<Subscript> -> ()))', 'System -> ()']
        )
        # locals of System
        self.assertEqual(chains.dump_chains(mod.body[-1]), [
            'Thing -> (Thing -> (<Subscript> -> ()))',
            'Attribute -> ()'
        ])

    def test_pep0563_annotations(self):

        # code taken from https://peps.python.org/pep-0563/

        code = '''
# beniget can probably understand this code without the future import
from __future__ import annotations
from typing import TypeAlias, Mapping, Dict, Type
class C:

    def method(self) -> C.field:  # this is OK
        ...

    def method(self) -> field:  # this is OK
        ...

    def method(self) -> C.D:  # this is OK
        ...

    def method(self, x:field) -> D:  # this is OK
        ...

    field:TypeAlias = 'Mapping'

    class D:
        field2:TypeAlias = 'Dict'
        def method(self) -> C.D.field2:  # this is OK
            ...

        def method(self) -> D.field2:  # this FAILS, class D is local to C
            ...                        # and is therefore only available
                                       # as C.D. This was already true
                                       # before the PEP.
                                       # We check first the globals, then the locals
                                       # of the class D, and 'D' is not defined in either
                                       # of those, it defined in the locals of class C.

        def method(self, x:field2) -> field2:  # this is OK
            ...

        def method(self, x) -> field:  # this FAILS, field is local to C and
                                    # is therefore not visible to D unless
                                    # accessed as C.field. This was already
                                    # true before the PEP.
            ...

        def Thing(self, y:Type[Thing]) -> Thing: # this is OK, and it links to the top level Thing.
            ...

Thing:TypeAlias = 'Mapping'
'''

        with captured_output() as (out, err):
            node, c = self.checkChains(
                code,
                    ['annotations -> ()',
                    'TypeAlias -> (TypeAlias -> (), TypeAlias -> (), TypeAlias -> ())',
                    'Mapping -> ()',
                    'Dict -> ()',
                    'Type -> (Type -> (<Subscript> -> ()))',
                    'C -> (C -> (.field -> ()), C -> (.D -> ()), C -> (.D -> '
                    '(.field2 -> ())))',
                    'Thing -> (Thing -> (<Subscript> -> ()), Thing -> ())'],
                strict=False
            )
        produced_messages = out.getvalue().strip().split("\n")

        expected_warnings = [
            "W: unbound identifier 'field'",
            "W: unbound identifier 'D'",
        ]

        assert len(produced_messages) == len(expected_warnings), produced_messages
        assert all(any(w in pw for pw in produced_messages) for w in expected_warnings)

        # locals of C
        self.assertEqual(c.dump_chains(node.body[-2]),
                         ['method -> ()',
                            'method -> ()',
                            'method -> ()',
                            'method -> ()',
                            'field -> (field -> (), field -> ())',
                            'D -> (D -> ())'])

        # locals of D
        self.assertEqual(c.dump_chains(node.body[-2].body[-1]),
                         ['field2 -> (field2 -> (), field2 -> ())',
                            'method -> ()',
                            'method -> ()',
                            'method -> ()',
                            'method -> ()',
                            'Thing -> ()'])

    def test_pep563_self_referential_annotation(self):
        code = '''
"""
module docstring
"""
from __future__ import annotations
class B:
    A: A # this should point to the top-level class
class A:
    A: 'str'
'''
        self.checkChains(
                code,
                ['annotations -> ()',
                 'B -> ()',
                 'A -> (A -> ())'], # good
                strict=False
            )

        code = '''
from __future__ import annotations
class A:
    A: 'str'
class B:
    A: A # this should point to the top-level class
'''
        self.checkChains(
                code,
                ['annotations -> ()',
                 'A -> (A -> ())',
                 'B -> ()'],
                strict=False
            )

    def test_wilcard_import_annotation(self):
        code = '''
from typing import *
primes: List[int] # should resolve to the star
        '''

        self.checkChains(
                code,
                ['* -> (List -> (<Subscript> -> ()))', 'primes -> ()'],
                strict=False
            )
        # same with 'from __future__ import annotations'
        self.checkChains(
                'from __future__ import annotations\n' + code,
                ['annotations -> ()', '* -> (List -> (<Subscript> -> ()))', 'primes -> ()'],
                strict=False
            )

    def test_wilcard_import_annotation_and_global_scope(self):
        # we might argue that it should resolve to both the wildcard
        # defined name and the type alias, but we're currently ignoring these
        # kind of scenarios.
        code = '''
from __future__ import annotations
from typing import *
primes: List[int]
List = list
    '''

        self.checkChains(
                code,
                ['annotations -> ()',
                '* -> ()',
                'primes -> ()',
                'List -> (List -> (<Subscript> -> ()))'],
                strict=False
            )

    def test_annotation_in_functions_locals(self):

        code = '''
class A:... # this one for pep 563 style
def generate():
    class A(int):... # this one for runtime style
    class C:
        field: A = 1
        def method(self, arg: A) -> None: ...
    return C
X = generate()
        '''

        # runtime style
        mod, chains = self.checkChains(
                code,
                ['A -> ()',
                 'generate -> (generate -> (<Call> -> ()))',
                 'X -> ()'],
            )
        self.assertEqual(chains.dump_chains(mod.body[1]),
                         ['A -> (A -> (), A -> ())',
                          'C -> (C -> ())'])

        # pep 563 style
        mod, chains = self.checkChains(
                'from __future__ import annotations\n' + code,
                ['annotations -> ()',
                 'A -> (A -> (), A -> ())',
                 'generate -> (generate -> (<Call> -> ()))',
                 'X -> ()'],
            )
        self.assertEqual(chains.dump_chains(mod.body[2]),
                         ['A -> ()',
                          'C -> (C -> ())'])

    def test_annotation_in_inner_functions_locals(self):

        code = '''
mytype = mytype2 = object
def outer():
    def middle():
        def inner(a:mytype, b:mytype2): pass
        class mytype(str):
            ...
        return inner
    class mytype2(int):
        ...
    return middle()
fn = outer()
        '''

        mod = self.ast.parse(code)
        chains = beniget.DefUseChains('test')
        with captured_output() as (out, err):
            chains.visit(mod)

        produced_messages = out.getvalue().strip().split("\n")

        self.assertEqual(produced_messages, ["W: unbound identifier 'mytype' at test:5:20"])

        self.assertEqual(
                chains.dump_chains(mod),
                ['mytype -> ()',
                 'mytype2 -> ()',
                 'outer -> (outer -> (<Call> -> ()))',
                 'fn -> ()'],
            )

        self.assertEqual(chains.dump_chains(mod.body[1]),
                         ['middle -> (middle -> (<Call> -> ()))',
                          'mytype2 -> (mytype2 -> ())'])
        self.assertEqual(chains.dump_chains(mod.body[1].body[0]),
                         ['inner -> (inner -> ())',
                          'mytype -> ()']) # annotation is unbound, so not linked here (and a warning is emitted)

        # in this case, the behaviour changes radically with pep 563

        mod, chains = self.checkChains(
                'from __future__ import annotations\n' + code,
                ['annotations -> ()',
                 'mytype -> (mytype -> ())',
                 'mytype2 -> (mytype2 -> ())',
                 'outer -> (outer -> (<Call> -> ()))',
                 'fn -> ()'],
            )
        self.assertEqual(chains.dump_chains(mod.body[2]),
                         ['middle -> (middle -> (<Call> -> ()))',
                          'mytype2 -> ()'])
        self.assertEqual(chains.dump_chains(mod.body[2].body[0]),
                         ['inner -> (inner -> ())',
                          'mytype -> ()'])

        # but if we remove 'mytype = mytype2 = object' and
        # keep the __future__ import then all anotations refers
        # to the inner classes.

    def test_lookup_scopes(self):
        
        def get_scopes():
            yield self.ast.parse('')                                # Module
            yield self.ast.parse('def f(): pass').body[0]           # FunctionDef
            yield self.ast.parse('class C: pass').body[0]           # ClassDef
            yield self.ast.parse('lambda: True').body[0].value      # Lambda
            yield self.ast.parse('(x for x in list())').body[0].value  # GeneratorExp
            yield self.ast.parse('{k:v for k, v in dict().items()}').body[0].value  # DictComp
            yield def695(body=[], d=...)

        mod, fn, cls, lambd, gen, comp, typeparams = get_scopes()
        assert isinstance(mod, self.ast.Module)
        assert isinstance(fn, self.ast.FunctionDef)
        assert isinstance(cls, self.ast.ClassDef)
        assert isinstance(lambd, self.ast.Lambda)
        assert isinstance(gen, self.ast.GeneratorExp)
        assert isinstance(comp, self.ast.DictComp)

        assert _get_lookup_scopes((mod, fn, fn, fn, cls)) == [mod, fn, fn, fn, cls]
        assert _get_lookup_scopes((mod, fn, fn, fn, cls, fn)) == [mod, fn, fn, fn, fn]
        assert _get_lookup_scopes((mod, cls, fn)) == [mod, fn]
        assert _get_lookup_scopes((mod, cls, fn, cls, fn)) == [mod, fn, fn]
        assert _get_lookup_scopes((mod, cls, fn, lambd, gen)) == [mod, fn, lambd, gen]
        assert _get_lookup_scopes((mod, fn, comp)) == [mod, fn, comp]
        assert _get_lookup_scopes((mod, fn)) == [mod, fn]
        assert _get_lookup_scopes((mod, cls)) == [mod, cls]
        assert _get_lookup_scopes((mod,)) == [mod]
        assert _get_lookup_scopes((mod, typeparams)) == [mod, typeparams]
        assert _get_lookup_scopes((mod, typeparams, typeparams)) == [mod, typeparams, typeparams]
        assert _get_lookup_scopes((mod, cls, typeparams)) == [mod, cls, typeparams]
        assert _get_lookup_scopes((mod, cls, cls, typeparams)) == [mod, cls, typeparams]
        assert _get_lookup_scopes((mod, cls, cls, typeparams, fn)) == [mod, typeparams, fn]

        with self.assertRaises(ValueError, msg='invalid heads: must include at least one element'):
            _get_lookup_scopes(())

    def test_annotation_inner_inner_fn(self):
        code = '''
def outer():
    def middle():
        def inner(a:mytype):
            ...
    class mytype(str):...
'''
        mod, chains = self.checkChains(
                code,
                ['outer -> ()',],
            )
        self.assertEqual(chains.dump_chains(mod.body[0]),
                         ['middle -> ()',
                          'mytype -> (mytype -> ())'])

        mod, chains = self.checkChains(
            'from __future__ import annotations\n' + code,
             ['annotations -> ()',
              'outer -> ()',],
        )
        self.assertEqual(chains.dump_chains(mod.body[1]),
                         ['middle -> ()',
                          'mytype -> (mytype -> ())'])


    def test_annotation_very_nested(self):

        # this code does not produce any pyright warnings
        code = '''
from __future__ import annotations

# when the following line is defined,
# all annotations references points to it.
# when it's not defined, all anotation points
# to the inner classes.
# in both cases pyright doesn't report any errors.
mytype = mytype2 = object

def outer():
    def middle():
        def inner(a:mytype, b:mytype2):
            return getattr(a, 'count')(b)
        class mytype(str):
            class substr(int):
                ...
            def count(self, sep:substr) -> mytype:
                def c(x:mytype, y:mytype2) -> mytype:
                    return mytype('{},{}'.format(x,y))
                return c(self, mytype2(sep))
        return inner(mytype(), mytype2())
    class mytype2(int):
        ...
    return middle()
fn = outer()
        '''

        mod, chains = self.checkChains(
                code,
                ['annotations -> ()',
                'mytype -> (mytype -> (), mytype -> (), mytype -> (), mytype -> ())',
                'mytype2 -> (mytype2 -> (), mytype2 -> ())',
                'outer -> (outer -> (<Call> -> ()))',
                'fn -> ()'],
            )
        self.assertEqual(chains.dump_chains(mod.body[2]),
                         ['middle -> (middle -> (<Call> -> ()))',
                          'mytype2 -> (mytype2 -> (<Call> -> (<Call> -> ())), '
                          'mytype2 -> (<Call> -> (<Call> -> ())))'])
        self.assertEqual(chains.dump_chains(mod.body[2].body[0]),
                         ['inner -> (inner -> (<Call> -> ()))',
                          'mytype -> (mytype -> (<Call> -> (<Call> -> ())), mytype -> (<Call> -> ()))'])

        mod, chains = self.checkChains(
                code.replace('mytype = mytype2 = object', 'pass'),
                ['annotations -> ()',
                'outer -> (outer -> (<Call> -> ()))',
                'fn -> ()'],
            )
        self.assertEqual(chains.dump_chains(mod.body[2]),
                         ['middle -> (middle -> (<Call> -> ()))',
                          'mytype2 -> (mytype2 -> (<Call> -> (<Call> -> ())), '
                                       'mytype2 -> (<Call> -> (<Call> -> ())), '
                                       'mytype2 -> (), '
                                       'mytype2 -> ())'])
        self.assertEqual(chains.dump_chains(mod.body[2].body[0]),
                         ['inner -> (inner -> (<Call> -> ()))',
                          'mytype -> (mytype -> (<Call> -> (<Call> -> ())), '
                                     'mytype -> (<Call> -> ()), '
                                     'mytype -> (), '
                                     'mytype -> (), '
                                     'mytype -> (), '
                                     'mytype -> ())'])

    def test_pep563_type_alias_override_class(self):
        code = '''
from __future__ import annotations
class B:
    A: A # this should point to the top-level alias
class A:
    A: A # this should point to the top-level alias
A = bytes
'''
        self.checkChains(
                code,
                ['annotations -> ()',
                 'B -> ()',
                 'A -> ()',
                 'A -> (A -> (), A -> ())'], # good
                strict=False
            )

    def test_annotation_def_is_not_assign_target(self):
        code = 'from typing import Optional; var:Optional'
        self.checkChains(code, ['Optional -> (Optional -> ())',
                                'var -> ()'])
    
    def test_pep563_disallowed_expressions(self):
        cases = [
            "def func(a: (yield)) -> ...: ...",
            "def func(a: ...) -> (yield from []): ...",
            "def func(*a: (y := 3)) -> ...: ...",
            "def func(**a: (await 42)) -> ...: ...",

            "x: (yield) = True",
            "x: (yield from []) = True",
            "x: (y := 3) = True",
            "x: (await 42) = True",]

        for code in cases:
            if ':=' in code and sys.version_info < (3,8):
                continue
            if 'await' in code and sys.version_info < (3,7):
                continue
            code = f'from __future__ import annotations\n' + code
            with self.subTest(code):
                self.check_message(code, ['cannot be used in annotation-like scopes'])
        
        for code in cases:
            if ':=' in code and sys.version_info < (3,8):
                continue
            if 'await' in code and sys.version_info < (3,7):
                continue
            with self.subTest(code):
                # TODO: From python 3.13, this should generate the same error.
                self.check_message(code, [])
    
    # PEP-695 test cases taken from https://github.com/python/cpython/pull/103764/files
    # but also https://github.com/python/cpython/pull/109297/files and
    # https://github.com/python/cpython/pull/109123/files

    @skipIf(sys.version_info < (3,12), "Python 3.12 syntax")
    def test_pep695_typeparams_name_collision_01(self):
        # The following code triggers syntax error at runtime.
        # But detecting this would required beniget to keep track of the 
        # names of type parameters and validate them like we validate comprehensions or annotations. 
        # We don't do it for functions currently, so it doesn't make sens to do it for 
        # type parameters at this time.
        code = """def func[**A, A](): ..."""
        self.checkChains(code, ['func -> ()'])
        self.checkUseDefChains(code, 'func <- {A, A}')
    
    @skipIf(sys.version_info < (3,12), "Python 3.12 syntax")
    def test_pep695_typeparams_name_non_collision_02(self):
        code = """def func[A](A): return A"""
        self.checkChains(code, ['func -> ()'])
        self.checkUseDefChains(code, 'A <- {A}, A <- {}, func <- {A}')

    @skipIf(sys.version_info < (3,12), "Python 3.12 syntax")
    def test_pep695_typeparams_name_non_collision_03(self):
        code = """def func[A](*A): return A"""
        self.checkChains(code, ['func -> ()'])
        self.checkUseDefChains(code, 'A <- {A}, A <- {}, func <- {A}')

    @skipIf(sys.version_info < (3,12), "Python 3.12 syntax")
    def test_pep695_typeparams_name_non_collision_04(self):
        # Mangled names should not cause a conflict.
        code = """class ClassA:\n def func[__A](self, __A): return __A"""
        self.checkChains(code, ['ClassA -> ()'])
        self.checkUseDefChains(code, '__A <- {__A}, __A <- {}, func <- {__A}, self <- {}')

    @skipIf(sys.version_info < (3,12), "Python 3.12 syntax")
    def test_pep695_typeparams_name_non_collision_05(self):
        code = """class ClassA:\n def func[_ClassA__A](self, __A): return __A"""
        self.checkChains(code, ['ClassA -> ()'])
        self.checkUseDefChains(code, '__A <- {__A}, __A <- {}, func <- {_ClassA__A}, self <- {}')

    @skipIf(sys.version_info < (3,12), "Python 3.12 syntax")
    def test_pep695_typeparams_name_non_collision_06(self):
        code = """class ClassA[X]:\n def func(self, X): return X"""
        self.checkChains(code, ['ClassA -> ()'])
        self.checkUseDefChains(code, 'ClassA <- {X}, X <- {X}, X <- {}, self <- {}')

    @skipIf(sys.version_info < (3,12), "Python 3.12 syntax")
    def test_pep695_typeparams_name_non_collision_07(self):
        code = """class ClassA[X]:\n def func(self):\n  X = 1;return X"""
        self.checkChains(code, ['ClassA -> ()'])
        self.checkUseDefChains(code, 'ClassA <- {X}, X <- {X}, X <- {}, self <- {}')
        
    @skipIf(sys.version_info < (3,12), "Python 3.12 syntax")
    def test_pep695_typeparams_name_non_collision_08(self):
        code = """class ClassA[X]:\n def func(self): return [X for X in [1, 2]]"""
        self.checkChains(code, ['ClassA -> ()'])
        self.checkUseDefChains(code, '<List> <- {<Constant>, <Constant>}, <ListComp> <- {<comprehension>, X}, <comprehension> <- {<List>}, ClassA <- {X}, X <- {X}, X <- {}, self <- {}')

    @skipIf(sys.version_info < (3,12), "Python 3.12 syntax")
    def test_pep695_typeparams_name_non_collision_09(self):
        code = """class ClassA[X]:\n def func[X](self):..."""
        self.checkChains(code, ['ClassA -> ()'])
        self.checkUseDefChains(code, 'ClassA <- {X}, func <- {X}, self <- {}')

    @skipIf(sys.version_info < (3,12), "Python 3.12 syntax")
    def test_pep695_typeparams_name_non_collision_10(self):
        code = """class ClassA[X]:\n X: int"""
        self.checkChains(code, ['ClassA -> ()'])
        self.checkUseDefChains(code, 'ClassA <- {X}, X <- {}, int <- {<type>}')
        # Note: <type> refers to the builtins type "int". 

    @skipIf(sys.version_info < (3,12), "Python 3.12 syntax")
    def test_pep695_typeparams_name_non_collision_13(self):
        code = """X = 1\ndef outer():\n def inner[X]():\n  global X;X=2\n return inner"""
        node, chains = self.checkChains(code, ['X -> ()', 'outer -> ()'])
        self.assertEqual(chains.dump_chains(node.body[-1]), ['inner -> (inner -> ())'])
        self.checkUseDefChains(code, 'X <- {}, X <- {}, inner <- {X}, inner <- {inner}')

    @skipIf(sys.version_info < (3,12), "Python 3.12 syntax")
    def test_pep695_typeparams_disallowed_expressions(self):
        cases = ["type X = (yield)",
        "type X = (yield from x)",
        "type X = (await 42)",
        "async def f(): type X = (yield)",
        "type X = (y := 3)",
        "class X[T: (yield)]: pass",
        "class X[T: (yield from [])]: pass",
        "class X[T: (await 42)]: pass",
        "class X[T: (y := 3)]: pass",
        # "class X[T](y := list[T]): pass",
        # "def f[T](y: (x := list[T])): pass",
        ]

        for code in cases:
            with self.subTest(code):
                self.check_message(code, ['cannot be used in annotation-like scopes'])
        
        for code in cases:
            code = f'from __future__ import annotations\n' + code
            with self.subTest(code):
                self.check_message(code, ['cannot be used in annotation-like scopes'])
    
    @skipIf(sys.version_info < (3,12), "Python 3.12 syntax")
    def test_pep695_type_alias_name_collision_01(self):
        # syntax error at runtime "duplicate type parameter 'A'"
        code = """type TA1[A, **A] = None"""
        self.checkChains(code, ['TA1 -> ()'])
    
    @skipIf(sys.version_info < (3,12), "Python 3.12 syntax")
    def test_pep695_type_alias_name_non_collision_02(self):
        code = """type TA1[A] = lambda A: A"""
        self.checkChains(code, ['TA1 -> ()'])

    @skipIf(sys.version_info < (3,12), "Python 3.12 syntax")
    def test_pep695_type_alias_name_non_collision_03(self):
        code = """class Outer[A]:\n type TA1[A] = None"""
        self.checkChains(code, ['Outer -> ()'])
    
    @skipIf(sys.version_info < (3,12), "Python 3.12 syntax")
    def test_pep695_type_alias_access_01(self):
        code = "type TA1[A, B] = dict[A, B]"
        self.checkChains(code, ['TA1 -> ()'])

    @skipIf(sys.version_info < (3,12), "Python 3.12 syntax")
    def test_pep695_type_alias_access_02(self):
        code = """type TA1[A, B] = TA1[A, B] | int"""
        self.checkChains(code, ['TA1 -> (TA1 -> (<Subscript> -> (<BinOp> -> ())))'])

    @skipIf(sys.version_info < (3,12), "Python 3.12 syntax")
    def test_pep695_type_alias_access_03(self):
        code = """class Outer[A]:\n def inner[B](self):\n  type TA1[C] = TA1[A, B] | int; return TA1"""
        self.checkChains(code, ['Outer -> ()'])

    @skipIf(sys.version_info < (3,12), "Python 3.12 syntax")
    def test_pep695_scopes01(self):
        code = """\
from typing import Sequence

# The following generates no compiler error, but a type checker
# should generate an error because an upper bound type must be concrete,
# and ``Sequence[S]`` is generic. Future extensions to the type system may
# eliminate this limitation.
class ClassA[S, T: Sequence[S]]: ...

# The following generates no compiler error, because the bound for ``S``
# is lazily evaluated. However, type checkers should generate an error.
class ClassB[S: Sequence[T], T]: ...
"""
        self.checkChains(code, ['Sequence -> (Sequence -> (<Subscript> -> ()), Sequence -> (<Subscript> -> ()))',
                                'ClassA -> ()',
                                'ClassB -> ()'])
        # self.checkUseDefChains(code, 'ClassA <- {S, T}, ClassB <- {S, T}, S <- {S}, '
        #                              'Sequence <- {Sequence}, Sequence <- {Sequence}, '
        #                              '<Subscript> <- {S, Sequence}, <Subscript> <- {Sequence, T}, T <- {T}')
        self.checkUseDefChains(code, '<Subscript> <- {S, Sequence}, <Subscript> <- {Sequence, T}, ClassA <- {S, T}, ClassB <- {S, T}, S <- {S}, Sequence <- {Sequence}, Sequence <- {Sequence}, T <- {T}')

    @skipIf(sys.version_info < (3,12), "Python 3.12 syntax")
    def test_pep695_scopes02(self):
        code = """\
from x import BaseClass, dec, Foo

class ClassA[T](BaseClass[T], param = Foo[T]): ...  # OK

print(T)  # Runtime error: 'T' is not defined

@dec(Foo[T])  # Runtime error: 'T' is not defined
class ClassA[T]: ...
"""
        self.check_message(code, ["W: unbound identifier 'T' at <unknown>:5:6", 
                                  "W: unbound identifier 'T' at <unknown>:7:9"])

    @skipIf(sys.version_info < (3,12), "Python 3.12 syntax")
    def test_pep695_scopes03(self):
        code = """\
from x import dec
def func1[T](a: T) -> T: ...  # OK

print(T)  # Runtime error: 'T' is not defined

def func2[T](a = list[T]): ...  # Runtime error: 'T' is not defined

@dec(list[T])  # Runtime error: 'T' is not defined
def func3[T](): ...
"""
        self.check_message(code, ["W: unbound identifier 'T' at <unknown>:4:6", 
                                  "W: unbound identifier 'T' at <unknown>:6:22", 
                                  "W: unbound identifier 'T' at <unknown>:8:10"])
    
    @skipIf(sys.version_info < (3,12), "Python 3.12 syntax")
    def test_pep695_scopes04(self):

        code = """\
S = 0

def outer1[S]():
    S = 1
    T = 1

    def outer2[T]():

        def inner1():
            nonlocal S  # OK because it binds variable S from outer1
            print(S)
            nonlocal T  # Syntax error: nonlocal binding not allowed for type parameter
            print(T)

        def inner2():
            global S  # OK because it binds variable S from global scope
            print(S)
"""
        self.check_message(code,  ['W: names defined in annotation scopes cannot be rebound with nonlocal statements at <unknown>:12:12'])
        self.checkChains(code, ['S -> (S -> (<Call> -> ()))', 'outer1 -> ()'], strict=False)
        self.checkUseDefChains(code, '<Call> <- {S, print}, <Call> <- {S, print}, '
                               '<Call> <- {T, print}, S <- {S}, S <- {S}, S <- {}, '
                               'S <- {}, T <- {T}, T <- {}, outer1 <- {S}, outer2 <- {T}, '
                               'print <- {<builtin_function_or_method>}, '
                               'print <- {<builtin_function_or_method>}, '
                               'print <- {<builtin_function_or_method>}', strict=False)

    @skipIf(sys.version_info < (3,12), "Python 3.12 syntax")
    def test_pep695_scopes04bis(self):
        code = '''\
def outer1():
    def outer2[T]():
        def inner1():
            print(T)
        inner1()
    outer2()
outer1()
'''
        self.check_message(code, [])

    @skipIf(sys.version_info < (3,12), "Python 3.12 syntax")
    def test_pep695_scopes05(self):
        code = """\
from typing import Sequence

class Outer:
    class Private:
        pass

    # If the type parameter scope was like a traditional function/method scope,
    # the base class 'Private' would not be accessible here.
    class Inner[T](Private, Sequence[T]):
        pass

    # Likewise, 'Inner' would not be available in these type annotations.
    def method1[T](self, a: Inner[T]) -> Inner[T]:
        return a
"""
        self.checkChains(code, ['Sequence -> (Sequence -> (<Subscript> -> (Inner -> (Inner -> (<Subscript> -> ()), Inner -> (<Subscript> -> ())))))', 
                                'Outer -> ()'])
        # self.checkUseDefChains(code, 'Inner <- {Inner}, Inner <- {Inner}, Inner <- {Private, T}, Private <- {Private}, '
        #                        'Sequence <- {Sequence}, <Subscript> <- {Inner, T}, <Subscript> <- {Inner, T}, <Subscript> <- {Sequence, T}, '
        #                        'T <- {T}, T <- {T}, T <- {T}, a <- {a}, a <- {}, method1 <- {T}, self <- {}')
        'Inner <- {Inner}, '
        'Inner <- {Inner}, '
        'Inner <- {Private, T}, '
        'Private <- {Private}, '
        'Sequence <- {Sequence}, '
        '<Subscript> <- {Inner, T}, '
        '<Subscript> <- {Inner, T}, '
        '<Subscript> <- {Sequence, T}, '
        'T <- {T}, T <- {T}, T <- {T}, a <- {a}, '
        'a <- {}, '
        'method1 <- {T}, self <- {}'
       

    @skipIf(sys.version_info < (3,12), "Python 3.12 syntax")
    def test_pep695_scopes06(self):
        code = """\
from typing import Sequence
from x import decorator

T = 0

@decorator(T)  # Argument expression `T` evaluates to 0
class ClassA[T](Sequence[T]):
    T = 1

    # All methods below should result in a type checker error
    # "type parameter 'T' already in use" because they are using the
    # type parameter 'T', which is already in use by the outer scope
    # 'ClassA'.
    def method1[T](self):
        ...

    def method2[T](self, x = T):  # Parameter 'x' gets default value of 1
        ...

    def method3[T](self, x: T):  # Parameter 'x' has type T (scoped to method3)
        ...

"""
        self.checkChains(code, ['Sequence -> (Sequence -> (<Subscript> -> (ClassA -> ())))',
                                'decorator -> (decorator -> (<Call> -> (ClassA -> ())))',
                                'T -> (T -> (<Call> -> (ClassA -> ())))',
                                'ClassA -> ()'])
        # self.checkUseDefChains(code, 'Call <- {T, decorator}, ClassA <- {<Call>, <Subscript>, T}, '
        #                        'Sequence <- {Sequence}, <Subscript> <- {Sequence, T}, T <- {T}, T <- {T}, '
        #                        'T <- {T}, T <- {T}, T <- {}, T <- {}, decorator <- {decorator}, method1 <- {T}, '
        #                        'method2 <- {T, T}, method3 <- {T}, self <- {}, self <- {}, self <- {}, x <- {}, x <- {}')
        
        'Call <- {T, decorator}, ClassA <- {<Call>, <Subscript>, T}, Sequence <- {Sequence}, <Subscript> <- {Sequence, T}, T <- {T}, T <- {T}, T <- {T}, T <- {T}, T <- {}, T <- {}, decorator <- {decorator}, method1 <- {T}, method2 <- {T, T}, method3 <- {T}, self <- {}, self <- {}, self <- {}, x <- {}, x <- {}'

    @skipIf(sys.version_info < (3,12), "Python 3.12 syntax")
    def test_pep695_scopes07(self):
        code = """\
T = 0

# T refers to the global variable
print(T)  # Prints 0

class Outer[T]:
    T = 1

    # T refers to the local variable scoped to class 'Outer'
    print(T)  # Prints 1

    class Inner1:
        T = 2

        # T refers to the local type variable within 'Inner1'
        print(T)  # Prints 2

        def inner_method(self):
            # T refers to the type parameter scoped to class 'Outer';
            # If 'Outer' did not use the new type parameter syntax,
            # this would instead refer to the global variable 'T'
            print(T)  # Prints 'T'

    def outer_method(self):
        T = 3

        # T refers to the local variable within 'outer_method'
        print(T)  # Prints 3

        def inner_func():
            # T refers to the variable captured from 'outer_method'
            print(T)  # Prints 3
"""
        self.checkChains(code,  ['T -> (T -> (<Call> -> ()))', 'Outer -> ()'])
        # self.checkUseDefChains(code, '<Call> <- {T, print}, <Call> <- {T, print}, <Call> <- {T, print}, <Call> <- {T, print}, '
        #                        '<Call> <- {T, print}, <Call> <- {T, print}, Outer <- {T}, T <- {T}, T <- {T}, T <- {T}, '
        #                        'T <- {T}, T <- {T}, T <- {T}, T <- {}, T <- {}, T <- {}, T <- {}, print <- {builtin_function_or_method}, '
        #                        'print <- {builtin_function_or_method}, print <- {builtin_function_or_method}, '
        #                        'print <- {builtin_function_or_method}, print <- {builtin_function_or_method}, '
        #                        'print <- {builtin_function_or_method}, self <- {}, self <- {}')

        self.checkUseDefChains(code, 
            '<Call> <- {T, print}, <Call> <- {T, print}, <Call> <- {T, print}, '
            '<Call> <- {T, print}, <Call> <- {T, print}, <Call> <- {T, print}, '
            'Outer <- {T}, T <- {T}, T <- {T}, T <- {T}, T <- {T}, T <- {T}, T <- {T}, '
            'T <- {}, T <- {}, T <- {}, T <- {}, print <- {<builtin_function_or_method>}, '
            'print <- {<builtin_function_or_method>}, print <- {<builtin_function_or_method>}, '
            'print <- {<builtin_function_or_method>}, print <- {<builtin_function_or_method>}, '
            'print <- {<builtin_function_or_method>}, self <- {}, self <- {}')

    
    @skipIf(sys.version_info < (3,12), "Python 3.12 syntax")
    def test_pep695_scopes08(self):
        code = '''\
from x import decorator
T = 1
@decorator
def f[decorator, T: int, U: (int, str), *Ts, **P](
    y: U,
    x: T = T, # default values are evaluated outside the def695 scope
    *args: *Ts,
    **kwargs: P.kwargs,
) -> T:
    return x
'''
        self.checkChains(code,  ['decorator -> (decorator -> ())', 
                                 'T -> (T -> (f -> ()))', 
                                 'f -> ()'])
        # self.checkUseDefChains(code, 'Attribute <- {P}, P <- {P}, Starred <- {Ts}, T <- {T}, T <- {T}, T <- {T}, T <- {}, '
        #                        'Ts <- {Ts}, Tuple <- {int, str}, U <- {U}, args <- {}, decorator <- {decorator}, '
        #                        'f <- {P, T, T, Ts, U, decorator}, int <- {type}, int <- {type}, kwargs <- {}, '
        #                        'str <- {type}, x <- {x}, x <- {}, y <- {}')

        self.checkUseDefChains(code, 
            '.kwargs <- {P}, <Starred> <- {Ts}, <Tuple> <- {int, str}, P <- {P}, T <- {T}, '
            'T <- {T}, T <- {T}, T <- {}, Ts <- {Ts}, U <- {U}, args <- {}, decorator <- {decorator}, '
            'f <- {P, T, T, Ts, U, decorator}, int <- {<type>}, int <- {<type>}, kwargs <- {}, '
            'str <- {<type>}, x <- {x}, x <- {}, y <- {}')
            
    @skipIf(sys.version_info < (3,12), "Python 3.12 syntax")
    def test_pep695_scopes09(self):
        code = '''\
from x import decorator
@decorator
class B[decorator](object):
    print(decorator)
'''
        self.checkChains(code,  ['decorator -> (decorator -> (B -> ()))', 
                                 'B -> ()'])
    @skipIf(sys.version_info < (3,12), "Python 3.12 syntax")
    def test_pep695_gen_exp_in_nested_class(self):
        # from https://github.com/python/cpython/pull/109196/files
        code = """
        from test.test_type_params import make_base
        class C[T]:
            T = "class"
            class Inner(make_base(T for _ in (1,)), make_base(T)):
                pass
        """
        self.checkChains(code, ['make_base -> (make_base -> (<Call> -> (Inner -> ())), make_base -> (<Call> -> (Inner -> ())))', 'C -> ()'])
    
    @skipIf(sys.version_info < (3,12), "Python 3.12 syntax")
    def test_pep695_listcomp_in_nested_class(self):
        code = """
            from test.test_type_params import make_base
            class C[T]:
                T = "class"
                class Inner(make_base([T for _ in (1,)]), make_base(T)):
                    pass
        """
        self.checkChains(code, ['make_base -> (make_base -> (<Call> -> (Inner -> ())), make_base -> (<Call> -> (Inner -> ())))', 'C -> ()'])

    @skipIf(sys.version_info < (3,12), "Python 3.12 syntax")
    def test_pep695_gen_exp_in_nested_generic_class(self):
        code = """
            from test.test_type_params import make_base
            class C[T]:
                T = "class"
                class Inner[U](make_base(T for _ in (1,)), make_base(T)):
                    pass
        """
        self.check_message(code, [])
        self.checkChains(code, ['make_base -> (make_base -> (<Call> -> (Inner -> ())), make_base -> (<Call> -> (Inner -> ())))', 'C -> ()'])
    
    @skipIf(sys.version_info < (3,12), "Python 3.12 syntax")
    def test_pep695_listcomp_in_nested_generic_class(self):
        code = """
        from test.test_type_params import make_base
        class C[T]:
            T = "class"
            class Inner[U](make_base([T for _ in (1,)]), make_base(T)):
                pass
        """
        self.check_message(code, [])
        self.checkChains(code, ['make_base -> (make_base -> (<Call> -> (Inner -> ())), make_base -> (<Call> -> (Inner -> ())))', 'C -> ()'])

    @skipIf(sys.version_info < (3,12), "Python 3.12 syntax")
    def test_pep695_gen_exp_in_generic_method(self):
        code = """
            class C[T]:
                T = "class"
                def meth[U](x: (T for _ in (1,)), y: T):
                    pass
        """
        self.check_message(code, [])
        self.checkChains(code, ['C -> ()'])

    @skipIf(sys.version_info < (3,12), "Python 3.12 syntax")
    def test_pep695_nested_scope_in_generic_alias(self):
        code = """
            class C[T]:
                T = "class"
                {}
        """
        error_cases = [
            "type Alias1[T] = lambda: T",
            "type Alias2 = lambda: T",
            "type Alias3[T] = (T for _ in (1,))",
            "type Alias4 = (T for _ in (1,))",
            "type Alias5[T] = [T for _ in (1,)]",
            "type Alias6 = [T for _ in (1,)]",
        ]
        for case in error_cases:
            with self.subTest(case=case):
                self.check_message(code.format(case), [])
    
    @skipIf(sys.version_info < (3,12), "Python 3.12 syntax")
    def test_pep695_later_defined_typevar_reference(self):
        cases = [
            'class o[T:(S,),S]:...',
            'def o[T:(S,),S]():...',
            'type o[T:(S,),S]=...', ]

        for code in cases:
            with self.subTest(code):
                self.checkChains(code, ['o -> ()'])
        
        for code in cases:
            code = 'S = 1\n' + code
            with self.subTest(code):
                self.checkChains(code, ['S -> ()', 'o -> ()'])
    
    @skipIf(sys.version_info < (3,12), "Python 3.12 syntax")  
    def test_pepe695_class_keywords(self):
        src = '''
        class A[T]:
            ...
        class Bag[T](A[T], metaclass=T): ...'''
        self.check_message(src, [])

    @skipIf(sys.version_info < (3,10), "Python 3.10 syntax")
    def test_match_value(self):
        code = '''
command = 123
match command:
    case 123 as b:
        b+=1
        '''
        self.checkChains(code, ['command -> (command -> ())',
                                'b -> (b -> ())'])

    @skipIf(sys.version_info < (3,10), "Python 3.10 syntax")
    def test_match_list(self):
        code = '''
command = 'go there'
match command.split():
    case ["go", direction]:
        print(direction)
    case _:
        raise ValueError("Sorry")
        '''
        self.checkChains(code, ['command -> (command -> (.split -> (<Call> -> ())))',
                                'direction -> (<MatchSequence> -> (), direction -> (<Call> -> ()))'])

    @skipIf(sys.version_info < (3,10), "Python 3.10 syntax")
    def test_match_list_star(self):
        code = '''
command = 'drop'
match command.split():
    case ["go", direction]: ...
    case ["drop", *objects]:
        print(objects)
        '''
        self.checkChains(code, ['command -> (command -> (.split -> (<Call> -> ())))',
                                'direction -> (<MatchSequence> -> ())',
                                'objects -> (<MatchSequence> -> (), objects -> (<Call> -> ()))'])

    @skipIf(sys.version_info < (3,10), "Python 3.10 syntax")
    def test_match_dict(self):
        code = '''
ui = object()
action = dict(text='')
match action:
    case {"text": str(message), "color": str(c), **rest}:
        ui.set_text_color(c)
        ui.display(message)
        print(rest)
    case {"sleep": float(duration)}:
        ui.wait(duration)
    case {"sound": str(url), "format": "ogg"}:
        ui.play(url)
    case {"sound": _, "format": _}:
        raise ValueError("Unsupported audio format")
print(c)
        '''
        self.checkChains(code, ['ui -> (ui -> (.set_text_color -> (<Call> -> ())), '
                                'ui -> (.display -> (<Call> -> ())), '
                                'ui -> (.wait -> (<Call> -> ())), '
                                'ui -> (.play -> (<Call> -> ())))',
                                'action -> (action -> ())',
                                'message -> (<MatchClass> -> (rest -> (rest -> (<Call> -> ()))), '
                                'message -> (<Call> -> ()))',
                                'c -> (<MatchClass> -> (rest -> (rest -> (<Call> -> ()))), '
                                'c -> (<Call> -> ()), c -> (<Call> -> ()))',
                                'rest -> (rest -> (<Call> -> ()))',
                                'duration -> (<MatchClass> -> (<MatchMapping> -> ()), '
                                'duration -> (<Call> -> ()))',
                                'url -> (<MatchClass> -> (<MatchMapping> -> ()), url -> (<Call> -> ()))'])

    @skipIf(sys.version_info < (3,10), "Python 3.10 syntax")
    def test_match_class_rebinds_attrs(self):

        code = '''
from dataclasses import dataclass

@dataclass
class Point:
    x: int
    y: int

point = Point(-2,1)
match point:
    case Point(x=0, y=0):
        print("Origin")
    case Point(x=0, y=y):
        print(f"Y={y}")
    case Point(x=x, y=0):
        print(f"X={x}")
    case Point(x=x, y=y):
        print("Somewhere else")
    case _:
        print("Not a point")
print(x, y)
        '''
        self.checkChains(
                code, ['dataclass -> (dataclass -> (Point -> (Point -> (<Call> -> ()), Point -> (<MatchClass> -> ()), Point -> (<MatchClass> -> ()), Point -> (<MatchClass> -> ()), Point -> (<MatchClass> -> ()))))',
                       'Point -> (Point -> (<Call> -> ()), Point -> (<MatchClass> -> ()), Point -> (<MatchClass> -> ()), Point -> (<MatchClass> -> ()), Point -> (<MatchClass> -> ()))',
                       'point -> (point -> ())',
                       'y -> (<MatchClass> -> (), y -> (<FormattedValue> -> (<JoinedStr> -> (<Call> -> ()))), y -> (<Call> -> ()))',
                       'x -> (<MatchClass> -> (), x -> (<FormattedValue> -> (<JoinedStr> -> (<Call> -> ()))), x -> (<Call> -> ()))',
                       'x -> (<MatchClass> -> (), x -> (<Call> -> ()))',
                       'y -> (<MatchClass> -> (), y -> (<Call> -> ()))'])

    def test_WindowsError_builtin_name(self):
        # Tests for issue https://github.com/serge-sans-paille/beniget/issues/119
        code = 'try: 1/0\nexcept WindowsError as e: raise'
        self.check_message(code, [])
    
    def test_newer_Python_version_builtin_name(self):
        # Tests for issue https://github.com/serge-sans-paille/beniget/issues/119
        code = ('try: 1/0\nexcept (PythonFinalizationError, EncodingWarning) as e: raise\n'
                'a,b = anext(), aiter()')
        self.check_message(code, [])
    
    @skipIf(sys.version_info < (3, 9), 'Use the warlus operator')
    def test_class_decorators_runs_before_bases_and_keywords_wrt_warlus(self):
        code = '''class A:... \n@D \n@Z \nclass C(D, (D:=A), (Z:=D), Z,  metaclass=(Z:=D)):...'''
        self.check_message(code, ["W: unbound identifier 'D' at <unknown>:2:1", 
            "W: unbound identifier 'Z' at <unknown>:3:1", 
            "W: unbound identifier 'D' at <unknown>:4:8"])

    @skipIf(sys.version_info < (3, 9), 'Use the warlus operator')
    def test_function_decorators_runs_after_default_values_wrt_warlus(self):
        code = '''class A:... \n@D \ndef C(b=(D:=A)) -> D: ...'''
        self.check_message(code, [])
    
    @skipIf(sys.version_info < (3, 9), 'Use the warlus operator')
    def test_function_decorators_runs_before_annotation_wrt_warlus(self):
        code = '''class A:... \n@D \ndef C(b:(D:=A)) -> D: ...'''
        self.check_message(code, ["W: unbound identifier 'D' at <unknown>:2:1"])
    
    @skipIf(sys.version_info < (3, 9), 'Use the warlus operator')
    def test_function_default_values_order_wrt_warlus(self):
        code = '''def C(b=(D:=1), z=D, *, c=D) -> D: ...'''
        self.check_message(code, [])
    
    @skipIf(sys.version_info < (3, 9), 'Use the warlus operator')
    def test_function_annotation_runs_after_default_values_wrt_warlus(self):
        code = '''def C(b:(D:=F), *, c=D, e=(F:=2)) -> D: ...'''
        self.check_message(code, ["W: unbound identifier 'D' at <unknown>:1:21"])
    
    @skipIf(sys.version_info < (3, 9), 'Use the warlus operator')
    def test_function_decorators_runs_before_annotations_wrt_warlus(self):
        code = '''@D \ndef C(b:(D:=1)): ...'''
        self.check_message(code, ["W: unbound identifier 'D' at <unknown>:1:1"])

    @skipIf(sys.version_info < (3, 9), 'Use the warlus operator')
    def test_function_decorators_runs_after_default_values_wrt_warlus(self):
        code = '''@D \ndef C(b=(D:=1)): ...'''
        self.check_message(code, [])


class TestDefUseChainsStdlib(TestDefUseChains):
    ast = _ast

class TestUseDefChains(TestCase):
    ast = _gast
    
    def checkChains(self, code, ref, strict=True):
        node = self.ast.parse(code)

<<<<<<< HEAD
        c = StrictDefUseChains() if strict else beniget.DefUseChains()
=======
        c = StrictDefUseChains()
>>>>>>> c7fbaab9
        c.visit(node)
        cc = beniget.UseDefChains(c)
        actual = str(cc)

        # work around Constant simplification from Python 3.8
        if sys.version_info.minor in {6, 7}:
            # 3.6 or 3.7
            actual = replace_deprecated_names(actual)

        self.assertEqual(actual, ref)

    def test_simple_expression(self):
        code = "a = 1; a"
        self.checkChains(code, "a <- {a}, a <- {}")

    def test_call(self):
        code = "from foo import bar; bar(1, 2)"
        self.checkChains(code, "<Call> <- {<Constant>, <Constant>, bar}, bar <- {bar}")

class TestUseDefChainsStdlib(TestUseDefChains):
    ast = _ast
        
<|MERGE_RESOLUTION|>--- conflicted
+++ resolved
@@ -2156,12 +2156,9 @@
     
     def checkChains(self, code, ref, strict=True):
         node = self.ast.parse(code)
-
-<<<<<<< HEAD
+        
         c = StrictDefUseChains() if strict else beniget.DefUseChains()
-=======
-        c = StrictDefUseChains()
->>>>>>> c7fbaab9
+        
         c.visit(node)
         cc = beniget.UseDefChains(c)
         actual = str(cc)
