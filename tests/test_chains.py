--- conflicted
+++ resolved
@@ -31,29 +31,15 @@
     finally:
         sys.stdout, sys.stderr = old_out, old_err
 
-
-<<<<<<< HEAD
+        
 class StrictDefUseChains(beniget.DefUseChains):
         def warn(self, msg, node):
             raise RuntimeError(
                 "W: {} at {}:{}".format(
                     msg, node.lineno, node.col_offset
-=======
+
 class TestDefUseChains(TestCase):
     maxDiff = None
-
-    def checkChains(self, code, ref, strict=True):
-        class StrictDefUseChains(beniget.DefUseChains):
-            def warn(self, msg, node):
-                raise RuntimeError(
-                    "W: {} at {}:{}".format(
-                        msg, node.lineno, node.col_offset
-                    )
->>>>>>> eba925aa
-                )
-            )
-
-class TestDefUseChains(TestCase):
     ast = _gast
     
     def checkChains(self, code, ref, strict=True):
@@ -1278,10 +1264,6 @@
         self.checkChains(code, ['Optional -> (Optional -> ())', 
                                 'var -> ()'])
 
-<<<<<<< HEAD
-class TestDefUseChainsStdlib(TestDefUseChains):
-    ast = _ast
-=======
     @skipIf(sys.version_info < (3,10), "Python 3.10 syntax")
     def test_match_value(self):
         code = '''
@@ -1378,7 +1360,10 @@
                        'x -> (MatchClass -> (), x -> (FormattedValue -> (JoinedStr -> (Call -> ()))), x -> (Call -> ()))',
                        'x -> (MatchClass -> (), x -> (Call -> ()))',
                        'y -> (MatchClass -> (), y -> (Call -> ()))'])
->>>>>>> eba925aa
+
+
+class TestDefUseChainsStdlib(TestDefUseChains):
+    ast = _ast
 
 class TestUseDefChains(TestCase):
     ast = _gast
