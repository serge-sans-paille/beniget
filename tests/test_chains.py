from contextlib import contextmanager
from unittest import TestCase, skipIf
import unittest
import beniget.standard
import io
import sys
import ast as _ast
import gast as _gast
import gast.gast as _gast_module

# Show full diff in unittest
unittest.util._MAX_LENGTH=2000

def replace_deprecated_names(out):
    return out.replace(
        'Num', 'Constant'
    ).replace(
        'Ellipsis', 'Constant'
    ).replace(
        'Str', 'Constant'
    ).replace(
        'Bytes', 'Constant'
    )

@contextmanager
def captured_output():
    new_out, new_err = io.StringIO(), io.StringIO()
    old_out, old_err = sys.stdout, sys.stderr
    try:
        sys.stdout, sys.stderr = new_out, new_err
        yield sys.stdout, sys.stderr
    finally:
        sys.stdout, sys.stderr = old_out, old_err

gast_nodes = tuple(getattr(_gast, t[0]) for t in _gast_module._nodes)

<<<<<<< HEAD
class TestDefUseChains(TestCase):
    maxDiff = None

    def checkChains(self, code, ref, strict=True):
        class StrictDefUseChains(beniget.DefUseChains):
=======
def getDefUseChainsType(node):
    if isinstance(node, gast_nodes):
        return beniget.DefUseChains
    return beniget.standard.DefUseChains

def getStrictDefUseChains(node):
    class StrictDefUseChains(getDefUseChainsType(node)):
>>>>>>> ac60d0b6
            def warn(self, msg, node):
                raise RuntimeError(
                    "W: {} at {}:{}".format(
                        msg, node.lineno, node.col_offset
                    )
                )
    return StrictDefUseChains

def getUseDefChainsType(node):
    if isinstance(node, gast_nodes):
        return beniget.UseDefChains
    return beniget.standard.UseDefChains

class TestDefUseChains(TestCase):
    ast = _gast
    
    def checkChains(self, code, ref, strict=True):
        node = self.ast.parse(code)
        if strict:
            c = getStrictDefUseChains(node)()
        else:
            c = getDefUseChainsType(node)()
        
        c.visit(node)
        self.assertEqual(c.dump_chains(node), ref)        
        return node, c

    def test_simple_expression(self):
        code = "a = 1; a + 2"
        self.checkChains(code, ["a -> (a -> (BinOp -> ()))"])

    def test_expression_chain(self):
        code = "a = 1; (- a + 2) > 0"
        self.checkChains(code, ["a -> (a -> (UnaryOp -> (BinOp -> (Compare -> ()))))"])

    def test_ifexp_chain(self):
        code = "a = 1; a + 1 if a else - a"
        self.checkChains(
            code,
            [
                "a -> ("
                "a -> (IfExp -> ()), "
                "a -> (BinOp -> (IfExp -> ())), "
                "a -> (UnaryOp -> (IfExp -> ()))"
                ")"
            ],
        )

    def test_type_destructuring_tuple(self):
        code = "a, b = range(2); a"
        self.checkChains(code, ["a -> (a -> ())", "b -> ()"])

    def test_type_destructuring_list(self):
        code = "[a, b] = range(2); a"
        self.checkChains(code, ["a -> (a -> ())", "b -> ()"])

    def test_type_destructuring_for(self):
        code = "for a, b in ((1,2), (3,4)): a"
        self.checkChains(code, ["a -> (a -> ())", "b -> ()"])

    def test_type_destructuring_starred(self):
        code = "a, *b = range(2); b"
        self.checkChains(code, ['a -> ()', 'b -> (b -> ())'])

    def test_assign_in_loop(self):
        code = "a = 2\nwhile 1: a = 1\na"
        self.checkChains(code, ["a -> (a -> ())", "a -> (a -> ())"])

    def test_reassign_in_loop(self):
        code = "m = 1\nfor i in [1, 2]:\n m = m + 1"
        self.checkChains(
            code, ["m -> (m -> (BinOp -> ()))", "i -> ()", "m -> (m -> (BinOp -> ()))"]
        )

    def test_continue_in_loop(self):
        code = "for i in [1, 2]:\n if i: m = 1; continue\n m = 1\nm"
        self.checkChains(
            code, ['i -> (i -> ())', 'm -> (m -> ())', 'm -> (m -> ())']
        )

    def test_break_in_loop(self):
        code = "for i in [1, 2]:\n if i: m = 1; continue\n m = 1\nm"
        self.checkChains(
            code, ['i -> (i -> ())', 'm -> (m -> ())', 'm -> (m -> ())']
        )

    def test_augassign(self):
        code = "a = 1; a += 2; a"
        self.checkChains(code, ['a -> (a -> (a -> ()))'])

    def test_read_global_from_branch(self):
        code = "if 1: a = 1\ndef foo():\n def bar(): global a; return a"
        self.checkChains(code, ['a -> (a -> ())',
                                'foo -> ()'])

    def test_augassign_undefined_global(self):
        code = "def foo():\n def bar():\n  global x\n  x+=1; x"
        self.checkChains(code, ['foo -> ()', 'x -> (x -> ())'], strict=False)

    def test_expanded_augassign(self):
        code = "a = 1; a = a + 2"
        self.checkChains(code, ["a -> (a -> (BinOp -> ()))", "a -> ()"])

    def test_augassign_in_loop(self):
        code = "a = 1\nfor i in [1]:\n a += 2\na"
        self.checkChains(code, ['a -> (a -> ((#1), a -> ()), a -> ())',
                                'i -> ()'])

    def test_assign_in_while_in_conditional(self):
        code = """
G = 1
while 1:
    if 1:
        G = 1
    G"""
        self.checkChains(code, ['G -> (G -> ())',
                                'G -> (G -> ())'])

    def test_assign_in_loop_in_conditional(self):
        code = """
G = 1
for _ in [1]:
    if 1:
        G = 1
    G"""
        self.checkChains(code, ['G -> (G -> ())',
                                '_ -> ()',
                                'G -> (G -> ())'])

    def test_simple_print(self):
        code = "a = 1; print(a)"
        self.checkChains(code, ["a -> (a -> (Call -> ()))"])

    def test_simple_redefinition(self):
        code = "a = 1; a + 2; a = 3; +a"
        self.checkChains(
            code, ["a -> (a -> (BinOp -> ()))", "a -> (a -> (UnaryOp -> ()))"]
        )

    def test_simple_for(self):
        code = "for i in [1,2,3]: j = i"
        self.checkChains(code, ["i -> (i -> ())", "j -> ()"])

    def test_simple_for_orelse(self):
        code = "for i in [1,2,3]: pass\nelse: i = 4\ni"
        self.checkChains(
            code,
            [
                # assign in loop iteration
                "i -> (i -> ())",
                # assign in orelse
                "i -> (i -> ())",
            ],
        )

    def test_for_break(self):
        code = "i = 8\nfor i in [1,2]:\n break\n i = 3\ni"
        self.checkChains(
            code,
            ['i -> (i -> ())',
             'i -> (i -> ())',
             'i -> ()'])

    def test_for_pass(self):
        code = "i = 8\nfor i in []:\n pass\ni"
        self.checkChains(
            code,
            ['i -> (i -> ())',
             'i -> (i -> ())'])

    def test_complex_for_orelse(self):
        code = "I = J = 0\nfor i in [1,2]:\n if i < 3: I = i\nelse:\n if 1: J = I\nJ"
        self.checkChains(
            code,
            ['I -> (I -> ())',
             'J -> (J -> ())',
             'i -> (i -> (Compare -> ()), i -> ())',
             'I -> (I -> ())',
             'J -> (J -> ())']
        )

    def test_simple_while(self):
        code = "i = 2\nwhile i: i = i - 1\ni"
        self.checkChains(
            code,
            [
                # first assign, out of loop
                "i -> (i -> (), i -> (BinOp -> ()), i -> ())",
                # second assign, in loop
                "i -> (i -> (), i -> (BinOp -> ()), i -> ())",
            ],
        )

    def test_while_break(self):
        code = "i = 8\nwhile 1:\n break\n i = 3\ni"
        self.checkChains(
            code,
            ['i -> (i -> ())',
             'i -> ()'])

    def test_while_cond_break(self):
        code = "i = 8\nwhile 1:\n if i: i=1;break\ni"
        self.checkChains(
            code,
            ['i -> (i -> (), i -> ())', 'i -> (i -> ())'])

    def test_straight_raise(self):
        code = "raise next([e for e in [1]])"
        self.checkChains(code, [])

    def test_redefinition_in_comp(self):
        code = "[name for name in 'hello']\nfor name in 'hello':name"
        self.checkChains(
                code,
                ['name -> (name -> ())'])
        
    def test_nested_while(self):
        code = '''
done = 1
while done:

    while done:
        if 1:
            done = 1
            break

        if 1:
            break'''


        self.checkChains(
            code,
            ['done -> (done -> (), done -> ())',
             'done -> (done -> (), done -> ())']
            )

    def test_while_cond_continue(self):
        code = "i = 8\nwhile 1:\n if i: i=1;continue\ni"
        self.checkChains(
            code,
            ['i -> (i -> (), i -> ())', 'i -> (i -> (), i -> ())'])

    def test_complex_while_orelse(self):
        code = "I = J = i = 0\nwhile i:\n if i < 3: I = i\nelse:\n if 1: J = I\nJ"
        self.checkChains(
            code,
            [
                "I -> (I -> ())",
                "J -> (J -> ())",
                "i -> (i -> (), i -> (Compare -> ()), i -> ())",
                "J -> (J -> ())",
                "I -> (I -> ())",
            ],
        )

    def test_while_orelse_break(self):
        code = "I = 0\nwhile I:\n if 1: I = 1; break\nelse: I"
        self.checkChains(
            code,
            ['I -> (I -> (), I -> ())',
             'I -> ()'],
        )

    def test_while_nested_break(self):
        code = "i = 8\nwhile i:\n if i: break\n i = 3\ni"
        self.checkChains(
            code,
            ['i -> (i -> (), i -> (), i -> ())',
             'i -> (i -> (), i -> (), i -> ())'])

    def test_if_true_branch(self):
        code = "if 1: i = 0\ni"
        self.checkChains(code, ["i -> (i -> ())"])

    def test_if_false_branch(self):
        code = "if 1: pass\nelse: i = 0\ni"
        self.checkChains(code, ["i -> (i -> ())"])

    def test_if_both_branch(self):
        code = "if 1: i = 1\nelse: i = 0\ni"
        self.checkChains(code, ["i -> (i -> ())"] * 2)

    def test_if_in_loop(self):
        code = "for _ in [0, 1]:\n if _: i = 1\n else: j = i\ni"
        self.checkChains(code, ["_ -> (_ -> ())", "i -> (i -> (), i -> ())", "j -> ()"])

    def test_with_handler(self):
        code = 'with open("/dev/null") as x: pass\nx'
        self.checkChains(code, ["x -> (x -> ())"])

    def test_simple_try(self):
        code = 'try: e = open("/dev/null")\nexcept Exception: pass\ne'
        self.checkChains(code, ["e -> (e -> ())"])

    def test_simple_except(self):
        code = "try: pass\nexcept Exception as e: pass\ne"
        self.checkChains(code, ["e -> (e -> ())"])

    def test_simple_try_except(self):
        code = 'try: f = open("")\nexcept Exception as e: pass\ne;f'
        self.checkChains(code, ["f -> (f -> ())", "e -> (e -> ())"])

    def test_redef_try_except(self):
        code = 'try: f = open("")\nexcept Exception as f: pass\nf'
        self.checkChains(code, ["f -> (f -> ())", "f -> (f -> ())"])

    def test_simple_import(self):
        code = "import x; x"
        self.checkChains(code, ["x -> (x -> ())"])

    def test_simple_import_as(self):
        code = "import x as y; y()"
        self.checkChains(code, ["y -> (y -> (Call -> ()))"])
    
    def test_simple_lambda(self):
        node, c = self.checkChains( "lambda y: True", [])
        self.assertEqual(c.dump_chains(node.body[0].value), ['y -> ()'])
    
    def test_lambda_defaults(self):
        node, c = self.checkChains( "x=y=1;(lambda y, x=x: (True, x, y, z)); x=y=z=2", 
                                   ['x -> (x -> (Lambda -> ()))',
                                    'y -> ()', 
                                    'x -> ()', 
                                    'y -> ()',
                                    'z -> (z -> (Tuple -> (Lambda -> ())))']) 
        self.assertEqual(c.dump_chains(node.body[1].value), [
            'y -> (y -> (Tuple -> (Lambda -> ())))',
            'x -> (x -> (Tuple -> (Lambda -> ())))',
        ])

    def test_lambda_varargs(self):
        node, c = self.checkChains( "lambda *args: args", [])
        self.assertEqual(c.dump_chains(node.body[0].value), ['args -> (args -> (Lambda -> ()))'])
    
    def test_lambda_kwargs(self):
        node, c = self.checkChains( "lambda **kwargs: kwargs", [])
        self.assertEqual(c.dump_chains(node.body[0].value), ['kwargs -> (kwargs -> (Lambda -> ()))'])

    def test_multiple_import_as(self):
        code = "import x as y, z; y"
        self.checkChains(code, ["y -> (y -> ())", "z -> ()"])

    def test_import_from(self):
        code = "from  y import x; x"
        self.checkChains(code, ["x -> (x -> ())"])

    def test_import_from_as(self):
        code = "from  y import x as z; z"
        self.checkChains(code, ["z -> (z -> ())"])

    def test_multiple_import_from_as(self):
        code = "from  y import x as z, w; z"
        self.checkChains(code, ["z -> (z -> ())", "w -> ()"])

    def test_method_function_conflict(self):
        code = "def foo():pass\nclass C:\n def foo(self): foo()"
        self.checkChains(code, ["foo -> (foo -> (Call -> ()))", "C -> ()"])

    def test_nested_if(self):
        code = "f = 1\nif 1:\n if 1:pass\n else: f=1\nelse: f = 1\nf"
        self.checkChains(code, ["f -> (f -> ())", "f -> (f -> ())", "f -> (f -> ())"])

    def test_nested_if_else(self):
        code = "f = 1\nif 1: f = 1\nelse:\n if 1:pass\n else: f=1\nf"
        self.checkChains(code, ["f -> (f -> ())", "f -> (f -> ())", "f -> (f -> ())"])

    def test_try_except(self):
        code = "f = 1\ntry: \n len(); f = 2\nexcept: pass\nf"
        self.checkChains(code, ["f -> (f -> ())", "f -> (f -> ())"])

    def test_attr(self):
        code = "import numpy as bar\ndef foo():\n return bar.zeros(2)"
        self.checkChains(
            code, ["bar -> (bar -> (Attribute -> (Call -> ())))", "foo -> ()"]
        )

    def test_class_decorator(self):
        code = "from some import decorator\n@decorator\nclass C:pass"
        self.checkChains(code, ["decorator -> (decorator -> (C -> ()))", "C -> ()"])

    def test_class_base(self):
        code = "class A:pass\nclass B(A):pass"
        self.checkChains(code, ["A -> (A -> (B -> ()))", "B -> ()"])

    def test_def_used_in_self_default(self):
        code = "def foo(x:foo): return foo"
        node = self.ast.parse(code)
        c = getDefUseChainsType(node)()
        c.visit(node)
        self.assertEqual(c.dump_chains(node), ["foo -> (foo -> ())"])

    def test_unbound_class_variable(self):
        code = '''
def middle():
    x = 1
    class mytype(str):
        x = x+1 # <- this triggers NameError: name 'x' is not defined
    return x
        '''
        node = self.ast.parse(code)
        c = getDefUseChainsType(node)()
        c.visit(node)
        self.assertEqual(c.dump_chains(node.body[0]), ['x -> (x -> ())', 'mytype -> ()'])

    def test_unbound_class_variable2(self):
        code = '''class A:\n  a = 10\n  def f(self):\n    return a # a is not defined'''
        node = self.ast.parse(code)
        c = getDefUseChainsType(node)()
        c.visit(node)
        self.assertEqual(c.dump_chains(node.body[0]), ['a -> ()', 'f -> ()'])

    def test_unbound_class_variable3(self):
        code = '''class A:\n  a = 10\n  class I:\n    b = a + 1 # a is not defined'''
        node = self.ast.parse(code)
        c = getDefUseChainsType(node)()
        c.visit(node)
        self.assertEqual(c.dump_chains(node.body[0]), ['a -> ()', 'I -> ()'])

    def test_unbound_class_variable4(self):
        code = '''class A:\n  a = 10\n  f = lambda: a # a is not defined'''
        node = self.ast.parse(code)
        c = getDefUseChainsType(node)()
        c.visit(node)
        self.assertEqual(c.dump_chains(node.body[0]), ['a -> ()', 'f -> ()'])

    def test_unbound_class_variable5(self):
        code = '''class A:\n  a = 10\n  b = [a for _ in range(10)]  # a is not defined'''
        node = self.ast.parse(code)
        c = getDefUseChainsType(node)()
        c.visit(node)
        self.assertEqual(c.dump_chains(node.body[0]), ['a -> ()', 'b -> ()'])
        
    def test_functiondef_returns(self):
        code = "x = 1\ndef foo() -> x: pass"
        self.checkChains(code, ['x -> (x -> ())', 'foo -> ()'])

    def test_arg_annotation(self):
        code = "type_ = int\ndef foo(bar: type_): pass"
        self.checkChains(code, ["type_ -> (type_ -> ())", "foo -> ()"])


    def test_annotation_inner_class(self):

        code = '''
def outer():
    def middle():
        class mytype(str):
            def count(self) -> mytype: # this should trigger unbound identifier
                def c(x) -> mytype(): # this one shouldn't
                    ...
        '''
        node = self.ast.parse(code)
        c = getDefUseChainsType(node)()
        c.visit(node)
        self.assertEqual(c.dump_chains(node.body[0].body[0]), ['mytype -> (mytype -> (Call -> ()))'])

    def check_message(self, code, expected_messages, filename=None):
        node = self.ast.parse(code)
        c = getDefUseChainsType(node)(filename)
        with captured_output() as (out, err):
            c.visit(node)

        if not out.getvalue():
            produced_messages = []
        else:
            produced_messages = out.getvalue().strip().split("\n")

        self.assertEqual(len(expected_messages), len(produced_messages),
                         produced_messages)
        for expected, produced in zip(expected_messages, produced_messages):
            self.assertIn(expected, produced,
                          "actual message does not contains expected message")

    def test_unbound_identifier_message_format(self):
        code = "foo(1)\nbar(2)"
        self.check_message(code, ["<unknown>:1", "<unknown>:2"])
        self.check_message(code, ["foo.py:1", "foo.py:2"], filename="foo.py")

    def test_unbound_class_variable_reference_message_format(self):
        code = "class A:\n a = 10\n def f(self): return a # a is undef"
        self.check_message(code, ["unbound identifier 'a' at <unknown>:3"])

    def test_no_unbound_local_identifier_in_comp(self):
        code = "a = []; b = [1 for i in a]"
        self.check_message(code, [])

    def test_maybe_unbound_identifier_message_format(self):
        code = "x = 1\ndef foo(): y = x; x = 2"
        self.check_message(code,
                           ["unbound identifier 'x' at <unknown>:2"])

    def test_unbound_local_identifier_in_func(self):
        code = "def A():\n x = 1\n class B: x = x"
        self.check_message(code,
                           ["unbound identifier 'x' at <unknown>:3"])

    def test_unbound_local_identifier_in_method(self):
        code = "class A:pass\nclass B:\n def A(self) -> A:pass"
        self.check_message(code, [])

    def test_unbound_local_identifier_nonlocal(self):
        code = "def A():\n x = 1\n class B: nonlocal x; x = x"
        self.check_message(code, [])


    def test_assign_uses_class_level_name(self):
        code = '''
visit_Name = object
class Visitor:
    def visit_Name(self, node):pass
    visit_Attribute = visit_Name
'''
        node = self.ast.parse(code)
        c = getDefUseChainsType(node)()
        c.visit(node)
        self.assertEqual(c.dump_chains(node), ['visit_Name -> ()',
                                               'Visitor -> ()'])
        self.assertEqual(c.dump_chains(node.body[-1]),
                         ['visit_Name -> (visit_Name -> ())',
                          'visit_Attribute -> ()'])


    def test_base_class_uses_class_level_same_name(self):
            code = '''
class Attr(object):pass
class Visitor:
    class Attr(Attr):pass
    '''
            node = self.ast.parse(code)
            c = getDefUseChainsType(node)()
            c.visit(node)
            self.assertEqual(c.dump_chains(node),
                             ['Attr -> (Attr -> (Attr -> ()))',
                              'Visitor -> ()'])
            self.assertEqual(c.dump_chains(node.body[-1]), ['Attr -> ()'])
    
    def test_star_assignment(self):
        code = '''
curr, *parts = [1,2,3]
while curr:
    print(curr)
    if parts:
        curr, *parts = parts
    else:
        break
'''
        self.checkChains(code, ['curr -> (curr -> (), curr -> (Call -> ()))', 
                                'parts -> (parts -> (), parts -> ())']*2)
    
    def test_star_assignment_nested(self):
        code = '''
(curr, *parts),i = [1,2,3],0
while curr:
    print(curr)
    if parts:
        (curr, *parts),i = parts,i
    else:
        break
'''
        self.checkChains(code, ['curr -> (curr -> (), curr -> (Call -> ()))',
                                'parts -> (parts -> (), parts -> (Tuple -> ()))',
                                'i -> (i -> (Tuple -> ()))']*2)
    
    def test_attribute_assignment(self):
        code = "d=object();d.name,x = 't',1"
        self.checkChains(code, ['d -> (d -> (Attribute -> ()))',
                                'x -> ()'])

    def test_call_assignment(self):
        code = "NameError().name = 't'"
        self.checkChains(code, [])

    def test_annotation_uses_class_level_name(self):
        code = '''
Thing = object
def f():...
class Visitor:
    Thing = bytes
    def f(): return f()
    def visit_Name(self, node:Thing, fn:f):...
'''
        node = self.ast.parse(code)
        c = getDefUseChainsType(node)()
        c.visit(node)
        self.assertEqual(c.dump_chains(node),
                         ['Thing -> ()',
                          'f -> (f -> (Call -> ()))',
                          'Visitor -> ()'])
        self.assertEqual(c.dump_chains(node.body[-1]),
                         ['Thing -> (Thing -> ())',
                          'f -> (f -> ())',
                          'visit_Name -> ()'])

    def test_assign_uses_class_level_same_name(self):
        code = '''
def visit_Attribute(self, node):pass
class Visitor:
    visit_Attribute = visit_Attribute
'''
        node = self.ast.parse(code)
        c = getDefUseChainsType(node)()
        c.visit(node)
        self.assertEqual(c.dump_chains(node),
            ['visit_Attribute -> (visit_Attribute -> ())',
             'Visitor -> ()'])
        self.assertEqual(c.dump_chains(node.body[-1]),
                         ['visit_Attribute -> ()'])

    def test_unbound_local_identifier_in_augassign(self):
        code = "def A():\n x = 1\n class B: x += 1"
        self.check_message(code,
                           ["unbound identifier 'x' at <unknown>:3"])

    def test_star_import_with_conditional_redef(self):
        code = '''
from math import *

if 1:
    def pop():
        cos()
cos = pop()'''
        self.checkChains(code, [
            '* -> (cos -> (Call -> ()))',
            'pop -> (pop -> (Call -> ()))',
            'cos -> (cos -> (Call -> ()))'
        ])
    
    def test_class_scope_comprehension(self):
        code = '''
class Cls:
    foo = b'1',
    [_ for _ in foo]
    {_ for _ in foo}
    (_ for _ in foo)
    {_:1 for _ in foo}
'''
        node, chains = self.checkChains(code, ['Cls -> ()'])
        self.assertEqual(chains.dump_chains(node.body[0]),
                         ['foo -> ('
                          'foo -> (comprehension -> (ListComp -> ())), '
                          'foo -> (comprehension -> (SetComp -> ())), '
                          'foo -> (comprehension -> (GeneratorExp -> ())), '
                          'foo -> (comprehension -> (DictComp -> ())))'])
    
    def test_class_scope_comprehension_invalid(self):
        code = '''
class Foo:
    x = 5
    y = [x for i in range(1)]
    z = [i for i in range(1) for j in range(x)]
'''
        self.check_message(code, ["W: unbound identifier 'x' at test:4:9", 
                                  "W: unbound identifier 'x' at test:5:44"], 'test')


    @skipIf(sys.version_info < (3, 8), 'Python 3.8 syntax')
    def test_named_expr_simple(self):
        code = '''
if (x := 1):
    y = x + 1'''
        self.checkChains(
            code, ['x -> (x -> (BinOp -> ()))', 'y -> ()']
        )

    @skipIf(sys.version_info < (3, 8), 'Python 3.8 syntax')
    def test_named_expr_complex(self):
        code = '''
if (x := (y := 1) + 1):
    z = x + y'''
        self.checkChains(
            code, ['y -> (y -> (BinOp -> ()))', 'x -> (x -> (BinOp -> ()))', 'z -> ()']
        )

    @skipIf(sys.version_info < (3, 8), 'Python 3.8 syntax')
    def test_named_expr_with_rename(self):
        code = '''
a = 1
if (a := a + a):
    pass'''
        self.checkChains(
            code, ['a -> (a -> (BinOp -> (NamedExpr -> ())), a -> (BinOp -> (NamedExpr -> ())))', 'a -> ()']
        )
    
    @skipIf(sys.version_info < (3, 8), 'Python 3.8 syntax')
    def test_named_expr_comprehension(self):
        # Warlus target should be stored in first non comprehension scope
        code = ('cities = ["Halifax", "Toronto"]\n'
            'if any((witness := city).startswith("H") for city in cities):'
            'witness')
        self.checkChains(
            code, ['cities -> (cities -> (comprehension -> (GeneratorExp -> (Call -> ()))))', 
                   'witness -> (witness -> ())']
        )
        
    @skipIf(sys.version_info < (3, 8), 'Python 3.8 syntax')
    def test_named_expr_comprehension_invalid(self):
        # an assignment expression target name cannot be the same as a 
        # for-target name appearing in any comprehension containing the assignment expression.
        # A further exception applies when an assignment expression occurs in a comprehension whose 
        # containing scope is a class scope. If the rules above were to result in the target 
        # being assigned in that class's scope, the assignment expression is expressly invalid.
        code = '''
stuff = []

# assignment expression cannot rebind comprehension iteration variable
[[(a := a) for _ in range(5)] for a in range(5)] # INVALID
[b := 0 for b, _ in stuff] # INVALID
[c for c in (c := stuff)] # INVALID
[False and (d := 0) for d, _ in stuff] # INVALID
[_ for _, e in stuff if True or (e := 1)] # INVALID

# assignment expression cannot be used in a comprehension iterable expression
[_ for _ in (f := stuff)] # INVALID
[_ for _ in range(2) for _ in (g := stuff)] # INVALID
[_ for _ in [_ for _ in (h := stuff)]] # INVALID
[_ for _ in (lambda: (i := stuff))()] # INVALID

class Example:
    # assignment expression within a comprehension cannot be used in a class body
    [(j := i) for i in range(5)] # INVALID
'''
        # None of the invalid assigned name shows up.
        node, chains = self.checkChains(code, ['stuff -> ()', 'Example -> ()'], strict=False)        
        self.assertEqual(chains.dump_chains(node.body[-1]), [])
        # It triggers useful warnings
        self.check_message(code, ["W: assignment expression cannot rebind comprehension iteration variable 'a' at <unknown>:5:0", 
                                  "W: assignment expression cannot rebind comprehension iteration variable 'b' at <unknown>:6:0", 
                                  'W: assignment expression cannot be used in a comprehension iterable expression at <unknown>:7:0', 
                                  "W: assignment expression cannot rebind comprehension iteration variable 'd' at <unknown>:8:0", 
                                  "W: assignment expression cannot rebind comprehension iteration variable 'e' at <unknown>:9:0", 
                                  'W: assignment expression cannot be used in a comprehension iterable expression at <unknown>:12:0', 
                                  'W: assignment expression cannot be used in a comprehension iterable expression at <unknown>:13:0', 
                                  'W: assignment expression cannot be used in a comprehension iterable expression at <unknown>:14:0', 
                                  'W: assignment expression cannot be used in a comprehension iterable expression at <unknown>:15:0',
                                  'W: assignment expression within a comprehension cannot be used in a class body at <unknown>:19:6'])
    
    def test_annotation_unbound(self):
        code = '''
def f(x:f) -> f: # 'f' annotations are unbound
    ...'''
        self.checkChains(
            code, ['f -> ()'], strict=False
        )
    
    def test_method_annotation_unbound(self):
        code = '''
class S:
    def f(self, x:f) -> f:... # 'f' annotations are unbound
'''
        mod, chains = self.checkChains(
            code, ['S -> ()'], strict=False
        )
        self.assertEqual(chains.dump_chains(mod.body[0]), 
                         ['f -> ()'])
    
    def test_annotation_unbound_pep563(self):
        code = '''
from __future__ import annotations
def f(x:f) -> f: # 'f' annotations are NOT unbound because pep563
    ...'''
        self.checkChains(
            code, ['annotations -> ()', 'f -> (f -> (), f -> ())']
        )
    
    def test_method_annotation_unbound_pep563(self):
        code = '''
from __future__ import annotations
class S:
    def f(self, x:f) -> f:... # 'f' annotations are NOT unbound because pep563
'''
        mod, chains = self.checkChains(
            code, ['annotations -> ()', 'S -> ()']
        )
        self.assertEqual(chains.dump_chains(mod.body[1]), 
                         ['f -> (f -> (), f -> ())'])
    
    def test_import_dotted_name_binds_first_name(self):
        code = '''import collections.abc;collections;collections.abc'''
        self.checkChains(
            code, ['collections -> (collections -> (), collections -> (Attribute -> ()))']
        )

    def test_multiple_wildcards_may_bind(self):
        code = '''from abc import *; from collections import *;name1; from mod import *;name2'''
        self.checkChains(
            code, ['* -> (name1 -> (), name2 -> ())','* -> (name1 -> (), name2 -> ())','* -> (name2 -> ())']
        )
    
    def test_wildcard_may_override(self):
        # we could argue that the wildcard import might override name2,
        # but we're currently ignoring these kind of scenarios.
        code = '''name2=True;from abc import *;name2'''
        self.checkChains(
            code, ['name2 -> (name2 -> ())', '* -> ()']
        )

    def test_annotation_use_upper_scope_variables(self):
        code = '''
from typing import Union
class Attr:
    ...
class Thing:
    ...
class System:
    Thing = bytes
    @property
    def Attr(self) -> Union[Attr, Thing]:...
'''
        self.checkChains(
            code, ['Union -> (Union -> (Subscript -> ()))',
                    'Attr -> (Attr -> (Tuple -> (Subscript -> ())))',
                    'Thing -> ()',
                    'System -> ()',]
        )
    
    def test_future_annotation_class_var(self):
        code = '''
from __future__ import annotations
from typing import Type
class System:
    Thing = bytes
    @property
    def Attribute(self) -> Type[Thing]:...
'''     
        
        mod, chains = self.checkChains(
            code, ['annotations -> ()',
            'Type -> (Type -> (Subscript -> ()))', 'System -> ()']
        )
        # locals of System
        self.assertEqual(chains.dump_chains(mod.body[-1]), [
            'Thing -> (Thing -> (Subscript -> ()))', 
            'Attribute -> ()'
        ])
        
    def test_pep0563_annotations(self):

        # code taken from https://peps.python.org/pep-0563/

        code = '''
# beniget can probably understand this code without the future import
from __future__ import annotations
from typing import TypeAlias, Mapping, Dict, Type
class C:
    
    def method(self) -> C.field:  # this is OK
        ...

    def method(self) -> field:  # this is OK
        ...

    def method(self) -> C.D:  # this is OK
        ...

    def method(self, x:field) -> D:  # this is OK
        ...

    field:TypeAlias = 'Mapping'

    class D:
        field2:TypeAlias = 'Dict'
        def method(self) -> C.D.field2:  # this is OK
            ...

        def method(self) -> D.field2:  # this FAILS, class D is local to C
            ...                        # and is therefore only available
                                       # as C.D. This was already true
                                       # before the PEP. 
                                       # We check first the globals, then the locals
                                       # of the class D, and 'D' is not defined in either
                                       # of those, it defined in the locals of class C.

        def method(self, x:field2) -> field2:  # this is OK
            ...

        def method(self, x) -> field:  # this FAILS, field is local to C and
                                    # is therefore not visible to D unless
                                    # accessed as C.field. This was already
                                    # true before the PEP.
            ...

        def Thing(self, y:Type[Thing]) -> Thing: # this is OK, and it links to the top level Thing.
            ...

Thing:TypeAlias = 'Mapping'
''' 

        with captured_output() as (out, err):
            node, c = self.checkChains(
                code, 
                    ['annotations -> ()',
                    'TypeAlias -> (TypeAlias -> (), TypeAlias -> (), TypeAlias -> ())',
                    'Mapping -> ()',
                    'Dict -> ()',
                    'Type -> (Type -> (Subscript -> ()))',
                    'C -> (C -> (Attribute -> ()), C -> (Attribute -> ()), C -> (Attribute -> '
                    '(Attribute -> ())))',
                    'Thing -> (Thing -> (), Thing -> (Subscript -> ()))'], 
                strict=False
            )
        produced_messages = out.getvalue().strip().split("\n")

        expected_warnings = [
            "W: unbound identifier 'field'",
            "W: unbound identifier 'D'",
        ]

        assert len(produced_messages) == len(expected_warnings), produced_messages
        assert all(any(w in pw for pw in produced_messages) for w in expected_warnings)

        # locals of C
        self.assertEqual(c.dump_chains(node.body[-2]), 
                         ['method -> ()',
                            'method -> ()',
                            'method -> ()',
                            'method -> ()',
                            'field -> (field -> (), field -> ())',
                            'D -> (D -> ())'])
        
        # locals of D
        self.assertEqual(c.dump_chains(node.body[-2].body[-1]), 
                         ['field2 -> (field2 -> (), field2 -> ())',
                            'method -> ()',
                            'method -> ()',
                            'method -> ()',
                            'method -> ()',
                            'Thing -> ()'])

    def test_pep563_self_referential_annotation(self):
        code = '''
"""
module docstring
"""
from __future__ import annotations
class B:
    A: A # this should point to the top-level class
class A:
    A: 'str'
'''
        self.checkChains(
                code, 
                ['annotations -> ()',
                 'B -> ()', 
                 'A -> (A -> ())'], # good
                strict=False
            )

        code = '''
from __future__ import annotations
class A:
    A: 'str'
class B:
    A: A # this should point to the top-level class
'''
        self.checkChains(
                code, 
                ['annotations -> ()',
                 'A -> (A -> ())', 
                 'B -> ()'], 
                strict=False
            )
    
    def test_wilcard_import_annotation(self):
        code = '''
from typing import *
primes: List[int] # should resolve to the star
        '''

        self.checkChains(
                code, 
                ['* -> (List -> (Subscript -> ()))', 'primes -> ()'],
                strict=False
            )
        # same with 'from __future__ import annotations'
        self.checkChains(
                'from __future__ import annotations\n' + code, 
                ['annotations -> ()', '* -> (List -> (Subscript -> ()))', 'primes -> ()'],
                strict=False
            )
    
    def test_wilcard_import_annotation_and_global_scope(self):
        # we might argue that it should resolve to both the wildcard 
        # defined name and the type alias, but we're currently ignoring these
        # kind of scenarios.
        code = '''
from __future__ import annotations
from typing import *
primes: List[int]
List = list
    '''

        self.checkChains(
                code, 
                ['annotations -> ()',
                '* -> ()',
                'primes -> ()',
                'List -> (List -> (Subscript -> ()))'],
                strict=False
            )
    
    def test_annotation_in_functions_locals(self):
        
        code = '''
class A:... # this one for pep 563 style
def generate():
    class A(int):... # this one for runtime style
    class C:
        field: A = 1
        def method(self, arg: A) -> None: ...
    return C
X = generate()
        '''

        # runtime style
        mod, chains = self.checkChains(
                code, 
                ['A -> ()', 
                 'generate -> (generate -> (Call -> ()))', 
                 'X -> ()'],
            )
        self.assertEqual(chains.dump_chains(mod.body[1]), 
                         ['A -> (A -> (), A -> ())', 
                          'C -> (C -> ())'])

        # pep 563 style
        mod, chains = self.checkChains(
                'from __future__ import annotations\n' + code, 
                ['annotations -> ()', 
                 'A -> (A -> (), A -> ())',
                 'generate -> (generate -> (Call -> ()))', 
                 'X -> ()'],
            )
        self.assertEqual(chains.dump_chains(mod.body[2]), 
                         ['A -> ()', 
                          'C -> (C -> ())'])

    def test_annotation_in_inner_functions_locals(self):

        code = '''
mytype = mytype2 = object
def outer():
    def middle():
        def inner(a:mytype, b:mytype2): pass
        class mytype(str):
            ...
        return inner
    class mytype2(int):
        ...
    return middle()
fn = outer()
        '''

        mod = self.ast.parse(code)
        chains = getDefUseChainsType(mod)('test')
        with captured_output() as (out, err):
            chains.visit(mod)
        
        produced_messages = out.getvalue().strip().split("\n")

        self.assertEqual(produced_messages, ["W: unbound identifier 'mytype' at test:5:20"])

        self.assertEqual(
                chains.dump_chains(mod), 
                ['mytype -> ()', 
                 'mytype2 -> ()', 
                 'outer -> (outer -> (Call -> ()))', 
                 'fn -> ()'],
            )
        
        self.assertEqual(chains.dump_chains(mod.body[1]), 
                         ['middle -> (middle -> (Call -> ()))', 
                          'mytype2 -> (mytype2 -> ())'])
        self.assertEqual(chains.dump_chains(mod.body[1].body[0]), 
                         ['inner -> (inner -> ())', 
                          'mytype -> ()']) # annotation is unbound, so not linked here (and a warning is emitted)

        # in this case, the behaviour changes radically with pep 563

        mod, chains = self.checkChains(
                'from __future__ import annotations\n' + code, 
                ['annotations -> ()', 
                 'mytype -> (mytype -> ())', 
                 'mytype2 -> (mytype2 -> ())', 
                 'outer -> (outer -> (Call -> ()))', 
                 'fn -> ()'],
            )
        self.assertEqual(chains.dump_chains(mod.body[2]), 
                         ['middle -> (middle -> (Call -> ()))', 
                          'mytype2 -> ()'])
        self.assertEqual(chains.dump_chains(mod.body[2].body[0]), 
                         ['inner -> (inner -> ())', 
                          'mytype -> ()'])

        # but if we remove 'mytype = mytype2 = object' and 
        # keep the __future__ import then all anotations refers 
        # to the inner classes. 

    def test_lookup_scopes(self):
        from beniget.beniget import _get_lookup_scopes
        mod, fn, cls, lambd, gen, comp = self.ast.Module(), self.ast.FunctionDef(), self.ast.ClassDef(), self.ast.Lambda(), self.ast.GeneratorExp(), self.ast.DictComp()
        assert _get_lookup_scopes((mod, fn, fn, fn, cls)) == [mod, fn, fn, fn, cls]
        assert _get_lookup_scopes((mod, fn, fn, fn, cls, fn)) == [mod, fn, fn, fn, fn]
        assert _get_lookup_scopes((mod, cls, fn)) == [mod, fn]
        assert _get_lookup_scopes((mod, cls, fn, cls, fn)) == [mod, fn, fn]
        assert _get_lookup_scopes((mod, cls, fn, lambd, gen)) == [mod, fn, lambd, gen]
        assert _get_lookup_scopes((mod, fn, comp)) == [mod, fn, comp]
        assert _get_lookup_scopes((mod, fn)) == [mod, fn]
        assert _get_lookup_scopes((mod, cls)) == [mod, cls]
        assert _get_lookup_scopes((mod,)) == [mod]

        with self.assertRaises(ValueError, msg='invalid heads: must include at least one element'):
            _get_lookup_scopes(())

    def test_annotation_inner_inner_fn(self):
        code = '''
def outer():
    def middle():
        def inner(a:mytype): 
            ...
    class mytype(str):...
'''
        mod, chains = self.checkChains(
                code, 
                ['outer -> ()',],
            )
        self.assertEqual(chains.dump_chains(mod.body[0]), 
                         ['middle -> ()',
                          'mytype -> (mytype -> ())'])

        mod, chains = self.checkChains(
            'from __future__ import annotations\n' + code,
             ['annotations -> ()',
              'outer -> ()',],
        )
        self.assertEqual(chains.dump_chains(mod.body[1]), 
                         ['middle -> ()',
                          'mytype -> (mytype -> ())'])
    

    def test_annotation_very_nested(self):
        
        # this code does not produce any pyright warnings
        code = '''
from __future__ import annotations

# when the following line is defined, 
# all annotations references points to it.
# when it's not defined, all anotation points
# to the inner classes. 
# in both cases pyright doesn't report any errors.
mytype = mytype2 = object

def outer():
    def middle():
        def inner(a:mytype, b:mytype2): 
            return getattr(a, 'count')(b)
        class mytype(str):
            class substr(int):
                ...
            def count(self, sep:substr) -> mytype:
                def c(x:mytype, y:mytype2) -> mytype:
                    return mytype('{},{}'.format(x,y))
                return c(self, mytype2(sep))
        return inner(mytype(), mytype2())
    class mytype2(int):
        ...
    return middle()
fn = outer()
        '''

        mod, chains = self.checkChains(
                code, 
                ['annotations -> ()',
                'mytype -> (mytype -> (), mytype -> (), mytype -> (), mytype -> ())',
                'mytype2 -> (mytype2 -> (), mytype2 -> ())',
                'outer -> (outer -> (Call -> ()))',
                'fn -> ()'],
            )
        self.assertEqual(chains.dump_chains(mod.body[2]), 
                         ['middle -> (middle -> (Call -> ()))',
                          'mytype2 -> (mytype2 -> (Call -> (Call -> ())), '
                          'mytype2 -> (Call -> (Call -> ())))'])
        self.assertEqual(chains.dump_chains(mod.body[2].body[0]), 
                         ['inner -> (inner -> (Call -> ()))',
                          'mytype -> (mytype -> (Call -> (Call -> ())), mytype -> (Call -> ()))'])

        mod, chains = self.checkChains(
                code.replace('mytype = mytype2 = object', 'pass'), 
                ['annotations -> ()',
                'outer -> (outer -> (Call -> ()))',
                'fn -> ()'],
            )
        self.assertEqual(chains.dump_chains(mod.body[2]), 
                         ['middle -> (middle -> (Call -> ()))',
                          'mytype2 -> (mytype2 -> (Call -> (Call -> ())), '
                                       'mytype2 -> (Call -> (Call -> ())), '
                                       'mytype2 -> (), '
                                       'mytype2 -> ())'])
        self.assertEqual(chains.dump_chains(mod.body[2].body[0]), 
                         ['inner -> (inner -> (Call -> ()))',
                          'mytype -> (mytype -> (Call -> (Call -> ())), '
                                     'mytype -> (Call -> ()), '
                                     'mytype -> (), '
                                     'mytype -> (), '
                                     'mytype -> (), '
                                     'mytype -> ())'])
    
    def test_pep563_type_alias_override_class(self):
        code = '''
from __future__ import annotations
class B:
    A: A # this should point to the top-level alias
class A:
    A: A # this should point to the top-level alias
A = bytes
'''
        self.checkChains(
                code, 
                ['annotations -> ()',
                 'B -> ()', 
                 'A -> ()',
                 'A -> (A -> (), A -> ())'], # good
                strict=False
            )
    
    def test_annotation_def_is_not_assign_target(self):
        code = 'from typing import Optional; var:Optional'
        self.checkChains(code, ['Optional -> (Optional -> ())', 
                                'var -> ()'])
<<<<<<< HEAD
        
    @skipIf(sys.version_info < (3,10), "Python 3.10 syntax")
    def test_match_value(self):
        code = '''
command = 123
match command:
    case 123 as b:
        b+=1
        '''
        self.checkChains(code, ['command -> (command -> ())', 
                                'b -> (b -> ())'])

    @skipIf(sys.version_info < (3,10), "Python 3.10 syntax")
    def test_match_list(self):
        code = '''
command = 'go there'
match command.split():
    case ["go", direction]:
        print(direction)
    case _:
        raise ValueError("Sorry")
        '''
        self.checkChains(code, ['command -> (command -> (Attribute -> (Call -> ())))',
                                'direction -> (MatchSequence -> (), direction -> (Call -> ()))'])
    
    @skipIf(sys.version_info < (3,10), "Python 3.10 syntax")
    def test_match_list_star(self):
        code = '''
command = 'drop'
match command.split():
    case ["go", direction]: ...
    case ["drop", *objects]:
        print(objects)
        '''
        self.checkChains(code, ['command -> (command -> (Attribute -> (Call -> ())))',
                                'direction -> (MatchSequence -> ())',
                                'objects -> (MatchSequence -> (), objects -> (Call -> ()))'])
    
    @skipIf(sys.version_info < (3,10), "Python 3.10 syntax")
    def test_match_dict(self):
        code = '''
ui = object()
action = dict(text='')
match action:
    case {"text": str(message), "color": str(c), **rest}:
        ui.set_text_color(c)
        ui.display(message)
        print(rest)
    case {"sleep": float(duration)}:
        ui.wait(duration)
    case {"sound": str(url), "format": "ogg"}:
        ui.play(url)
    case {"sound": _, "format": _}:
        raise ValueError("Unsupported audio format")
print(c)
        '''
        self.checkChains(code, ['ui -> (ui -> (Attribute -> (Call -> ())), ui -> (Attribute -> (Call -> ())), ui -> (Attribute -> (Call -> ())), ui -> (Attribute -> (Call -> ())))',
                                'action -> (action -> ())',
                                'message -> (MatchClass -> (rest -> (rest -> (Call -> ()))), message -> (Call -> ()))',
                                'c -> (MatchClass -> (rest -> (rest -> (Call -> ()))), c -> (Call -> ()), c -> (Call -> ()))',
                                'rest -> (rest -> (Call -> ()))',
                                'duration -> (MatchClass -> (MatchMapping -> ()), duration -> (Call -> ()))',
                                'url -> (MatchClass -> (MatchMapping -> ()), url -> (Call -> ()))'])    
    
    @skipIf(sys.version_info < (3,10), "Python 3.10 syntax")
    def test_match_class_rebinds_attrs(self):
        
        code = '''
from dataclasses import dataclass

@dataclass
class Point:
    x: int
    y: int

point = Point(-2,1)
match point:
    case Point(x=0, y=0):
        print("Origin")
    case Point(x=0, y=y):
        print(f"Y={y}")
    case Point(x=x, y=0):
        print(f"X={x}")
    case Point(x=x, y=y):
        print("Somewhere else")
    case _:
        print("Not a point")
print(x, y)
        '''
        self.checkChains(
                code, ['dataclass -> (dataclass -> (Point -> (Point -> (Call -> ()), Point -> (MatchClass -> ()), Point -> (MatchClass -> ()), Point -> (MatchClass -> ()), Point -> (MatchClass -> ()))))',
                       'Point -> (Point -> (Call -> ()), Point -> (MatchClass -> ()), Point -> (MatchClass -> ()), Point -> (MatchClass -> ()), Point -> (MatchClass -> ()))',
                       'point -> (point -> ())',
                       'y -> (MatchClass -> (), y -> (FormattedValue -> (JoinedStr -> (Call -> ()))), y -> (Call -> ()))',
                       'x -> (MatchClass -> (), x -> (FormattedValue -> (JoinedStr -> (Call -> ()))), x -> (Call -> ()))',
                       'x -> (MatchClass -> (), x -> (Call -> ()))',
                       'y -> (MatchClass -> (), y -> (Call -> ()))'])
=======

class TestDefUseChainsStdlib(TestDefUseChains):
    ast = _ast
>>>>>>> ac60d0b6

class TestUseDefChains(TestCase):
    ast = _gast
    def checkChains(self, code, ref):
        node = self.ast.parse(code)

        class StrictDefUseChains(getDefUseChainsType(node)):
            def unbound_identifier(self, name, node):
                raise RuntimeError(
                    "W: unbound identifier '{}' at {}:{}".format(
                        name, node.lineno, node.col_offset
                    )
                )

        c = StrictDefUseChains()
        c.visit(node)
        cc = getUseDefChainsType(node)(c)
        actual = str(cc)

        # work arround little change from python 3.6
        if sys.version_info.minor == 6:
            # 3.6
            actual = replace_deprecated_names(actual)

        self.assertEqual(actual, ref)

    def test_simple_expression(self):
        code = "a = 1; a"
        self.checkChains(code, "a <- {a}, a <- {}")

    def test_call(self):
        code = "from foo import bar; bar(1, 2)"
        self.checkChains(code, "Call <- {Constant, Constant, bar}, bar <- {bar}")

class TestUseDefChainsStdlib(TestDefUseChains):
    ast = _ast
        <|MERGE_RESOLUTION|>--- conflicted
+++ resolved
@@ -34,13 +34,6 @@
 
 gast_nodes = tuple(getattr(_gast, t[0]) for t in _gast_module._nodes)
 
-<<<<<<< HEAD
-class TestDefUseChains(TestCase):
-    maxDiff = None
-
-    def checkChains(self, code, ref, strict=True):
-        class StrictDefUseChains(beniget.DefUseChains):
-=======
 def getDefUseChainsType(node):
     if isinstance(node, gast_nodes):
         return beniget.DefUseChains
@@ -48,7 +41,6 @@
 
 def getStrictDefUseChains(node):
     class StrictDefUseChains(getDefUseChainsType(node)):
->>>>>>> ac60d0b6
             def warn(self, msg, node):
                 raise RuntimeError(
                     "W: {} at {}:{}".format(
@@ -64,7 +56,7 @@
 
 class TestDefUseChains(TestCase):
     ast = _gast
-    
+    maxDiff = None
     def checkChains(self, code, ref, strict=True):
         node = self.ast.parse(code)
         if strict:
@@ -1278,7 +1270,6 @@
         code = 'from typing import Optional; var:Optional'
         self.checkChains(code, ['Optional -> (Optional -> ())', 
                                 'var -> ()'])
-<<<<<<< HEAD
         
     @skipIf(sys.version_info < (3,10), "Python 3.10 syntax")
     def test_match_value(self):
@@ -1376,11 +1367,11 @@
                        'x -> (MatchClass -> (), x -> (FormattedValue -> (JoinedStr -> (Call -> ()))), x -> (Call -> ()))',
                        'x -> (MatchClass -> (), x -> (Call -> ()))',
                        'y -> (MatchClass -> (), y -> (Call -> ()))'])
-=======
+
 
 class TestDefUseChainsStdlib(TestDefUseChains):
     ast = _ast
->>>>>>> ac60d0b6
+
 
 class TestUseDefChains(TestCase):
     ast = _gast
