from contextlib import contextmanager
from unittest import TestCase, skipIf
import unittest
import beniget
import io
import sys
import ast as _ast
import gast as _gast

# Show full diff in unittest
unittest.util._MAX_LENGTH=2000

def replace_deprecated_names(out):
    return out.replace(
        'Num', 'Constant'
    ).replace(
        'Ellipsis', 'Constant'
    ).replace(
        'Str', 'Constant'
    ).replace(
        'Bytes', 'Constant'
    )

@contextmanager
def captured_output():
    new_out, new_err = io.StringIO(), io.StringIO()
    old_out, old_err = sys.stdout, sys.stderr
    try:
        sys.stdout, sys.stderr = new_out, new_err
        yield sys.stdout, sys.stderr
    finally:
        sys.stdout, sys.stderr = old_out, old_err

        
class StrictDefUseChains(beniget.DefUseChains):
        def warn(self, msg, node):
            raise RuntimeError(
                "W: {} at {}:{}".format(
                    msg, node.lineno, node.col_offset))

class TestDefUseChains(TestCase):
    maxDiff = None
    ast = _gast
    
    def checkChains(self, code, ref, strict=True):
        node = self.ast.parse(code)
        if strict:
            c = StrictDefUseChains()
        else:
            c = beniget.DefUseChains()
        
        c.visit(node)
        self.assertEqual(c.dump_chains(node), ref)        
        return node, c

    def test_simple_expression(self):
        code = "a = 1; a + 2"
        self.checkChains(code, ["a -> (a -> (<BinOp> -> ()))"])

    def test_expression_chain(self):
        code = "a = 1; (- a + 2) > 0"
        self.checkChains(code, ["a -> (a -> (<UnaryOp> -> (<BinOp> -> (<Compare> -> ()))))"])

    def test_ifexp_chain(self):
        code = "a = 1; a + 1 if a else - a"
        self.checkChains(
            code,
            [
                "a -> ("
                "a -> (<IfExp> -> ()), "
                "a -> (<BinOp> -> (<IfExp> -> ())), "
                "a -> (<UnaryOp> -> (<IfExp> -> ()))"
                ")"
            ],
        )

    def test_type_destructuring_tuple(self):
        code = "a, b = range(2); a"
        self.checkChains(code, ["a -> (a -> ())", "b -> ()"])

    def test_type_destructuring_list(self):
        code = "[a, b] = range(2); a"
        self.checkChains(code, ["a -> (a -> ())", "b -> ()"])

    def test_type_destructuring_for(self):
        code = "for a, b in ((1,2), (3,4)): a"
        self.checkChains(code, ["a -> (a -> ())", "b -> ()"])

    def test_type_destructuring_starred(self):
        code = "a, *b = range(2); b"
        self.checkChains(code, ['a -> ()', 'b -> (b -> ())'])

    def test_assign_in_loop(self):
        code = "a = 2\nwhile 1: a = 1\na"
        self.checkChains(code, ["a -> (a -> ())", "a -> (a -> ())"])

    def test_reassign_in_loop(self):
        code = "m = 1\nfor i in [1, 2]:\n m = m + 1"
        self.checkChains(
            code, ["m -> (m -> (<BinOp> -> ()))", "i -> ()", "m -> (m -> (<BinOp> -> ()))"]
        )

    def test_continue_in_loop(self):
        code = "for i in [1, 2]:\n if i: m = 1; continue\n m = 1\nm"
        self.checkChains(
            code, ['i -> (i -> ())', 'm -> (m -> ())', 'm -> (m -> ())']
        )

    def test_break_in_loop(self):
        code = "for i in [1, 2]:\n if i: m = 1; continue\n m = 1\nm"
        self.checkChains(
            code, ['i -> (i -> ())', 'm -> (m -> ())', 'm -> (m -> ())']
        )

    def test_augassign(self):
        code = "a = 1; a += 2; a"
        self.checkChains(code, ['a -> (a -> (a -> ()))'])

    def test_read_global_from_branch(self):
        code = "if 1: a = 1\ndef foo():\n def bar(): global a; return a"
        self.checkChains(code, ['a -> (a -> ())',
                                'foo -> ()'])

    def test_augassign_undefined_global(self):
        code = "def foo():\n def bar():\n  global x\n  x+=1; x"
        self.checkChains(code, ['foo -> ()', 'x -> (x -> ())'], strict=False)

    def test_expanded_augassign(self):
        code = "a = 1; a = a + 2"
        self.checkChains(code, ["a -> (a -> (<BinOp> -> ()))", "a -> ()"])

    def test_augassign_in_loop(self):
        code = "a = 1\nfor i in [1]:\n a += 2\na"
        self.checkChains(code, ['a -> (a -> ((#1), a -> ()), a -> ())',
                                'i -> ()'])

    def test_assign_in_while_in_conditional(self):
        code = """
G = 1
while 1:
    if 1:
        G = 1
    G"""
        self.checkChains(code, ['G -> (G -> ())',
                                'G -> (G -> ())'])

    def test_assign_in_loop_in_conditional(self):
        code = """
G = 1
for _ in [1]:
    if 1:
        G = 1
    G"""
        self.checkChains(code, ['G -> (G -> ())',
                                '_ -> ()',
                                'G -> (G -> ())'])

    def test_simple_print(self):
        code = "a = 1; print(a)"
        self.checkChains(code, ["a -> (a -> (<Call> -> ()))"])

    def test_simple_redefinition(self):
        code = "a = 1; a + 2; a = 3; +a"
        self.checkChains(
            code, ["a -> (a -> (<BinOp> -> ()))", "a -> (a -> (<UnaryOp> -> ()))"]
        )

    def test_simple_for(self):
        code = "for i in [1,2,3]: j = i"
        self.checkChains(code, ["i -> (i -> ())", "j -> ()"])

    def test_simple_for_orelse(self):
        code = "for i in [1,2,3]: pass\nelse: i = 4\ni"
        self.checkChains(
            code,
            [
                # assign in loop iteration
                "i -> (i -> ())",
                # assign in orelse
                "i -> (i -> ())",
            ],
        )

    def test_for_break(self):
        code = "i = 8\nfor i in [1,2]:\n break\n i = 3\ni"
        self.checkChains(
            code,
            ['i -> (i -> ())',
             'i -> (i -> ())',
             'i -> ()'])

    def test_for_pass(self):
        code = "i = 8\nfor i in []:\n pass\ni"
        self.checkChains(
            code,
            ['i -> (i -> ())',
             'i -> (i -> ())'])

    def test_complex_for_orelse(self):
        code = "I = J = 0\nfor i in [1,2]:\n if i < 3: I = i\nelse:\n if 1: J = I\nJ"
        self.checkChains(
            code,
            ['I -> (I -> ())',
             'J -> (J -> ())',
             'i -> (i -> (<Compare> -> ()), i -> ())',
             'I -> (I -> ())',
             'J -> (J -> ())']
        )

    def test_simple_while(self):
        code = "i = 2\nwhile i: i = i - 1\ni"
        self.checkChains(
            code,
            [
                # first assign, out of loop
                "i -> (i -> (), i -> (<BinOp> -> ()), i -> ())",
                # second assign, in loop
                "i -> (i -> (), i -> (<BinOp> -> ()), i -> ())",
            ],
        )

    def test_while_break(self):
        code = "i = 8\nwhile 1:\n break\n i = 3\ni"
        self.checkChains(
            code,
            ['i -> (i -> ())',
             'i -> ()'])

    def test_while_cond_break(self):
        code = "i = 8\nwhile 1:\n if i: i=1;break\ni"
        self.checkChains(
            code,
            ['i -> (i -> (), i -> ())', 'i -> (i -> ())'])

    def test_straight_raise(self):
        code = "raise next([e for e in [1]])"
        self.checkChains(code, [])

    def test_redefinition_in_comp(self):
        code = "[name for name in 'hello']\nfor name in 'hello':name"
        self.checkChains(
                code,
                ['name -> (name -> ())'])
        
    def test_nested_while(self):
        code = '''
done = 1
while done:

    while done:
        if 1:
            done = 1
            break

        if 1:
            break'''


        self.checkChains(
            code,
            ['done -> (done -> (), done -> ())',
             'done -> (done -> (), done -> ())']
            )

    def test_while_cond_continue(self):
        code = "i = 8\nwhile 1:\n if i: i=1;continue\ni"
        self.checkChains(
            code,
            ['i -> (i -> (), i -> ())', 'i -> (i -> (), i -> ())'])

    def test_complex_while_orelse(self):
        code = "I = J = i = 0\nwhile i:\n if i < 3: I = i\nelse:\n if 1: J = I\nJ"
        self.checkChains(
            code,
            [
                "I -> (I -> ())",
                "J -> (J -> ())",
                "i -> (i -> (), i -> (<Compare> -> ()), i -> ())",
                "J -> (J -> ())",
                "I -> (I -> ())",
            ],
        )

    def test_while_orelse_break(self):
        code = "I = 0\nwhile I:\n if 1: I = 1; break\nelse: I"
        self.checkChains(
            code,
            ['I -> (I -> (), I -> ())',
             'I -> ()'],
        )

    def test_while_nested_break(self):
        code = "i = 8\nwhile i:\n if i: break\n i = 3\ni"
        self.checkChains(
            code,
            ['i -> (i -> (), i -> (), i -> ())',
             'i -> (i -> (), i -> (), i -> ())'])

    def test_if_true_branch(self):
        code = "if 1: i = 0\ni"
        self.checkChains(code, ["i -> (i -> ())"])

    def test_if_false_branch(self):
        code = "if 1: pass\nelse: i = 0\ni"
        self.checkChains(code, ["i -> (i -> ())"])

    def test_if_both_branch(self):
        code = "if 1: i = 1\nelse: i = 0\ni"
        self.checkChains(code, ["i -> (i -> ())"] * 2)

    def test_if_in_loop(self):
        code = "for _ in [0, 1]:\n if _: i = 1\n else: j = i\ni"
        self.checkChains(code, ["_ -> (_ -> ())", "i -> (i -> (), i -> ())", "j -> ()"])

    def test_with_handler(self):
        code = 'with open("/dev/null") as x: pass\nx'
        self.checkChains(code, ["x -> (x -> ())"])

    def test_simple_try(self):
        code = 'try: e = open("/dev/null")\nexcept Exception: pass\ne'
        self.checkChains(code, ["e -> (e -> ())"])

    def test_simple_except(self):
        code = "try: pass\nexcept Exception as e: pass\ne"
        self.checkChains(code, ["e -> (e -> ())"])

    @skipIf(sys.version_info < (3, 11), 'Python 3.11 syntax')
    def test_simple_except_star(self):
        code = "try: pass\nexcept* Exception as e: pass\ne"
        self.checkChains(code, ["e -> (e -> ())"])

    def test_simple_try_except(self):
        code = 'try: f = open("")\nexcept Exception as e: pass\ne;f'
        self.checkChains(code, ["f -> (f -> ())", "e -> (e -> ())"])

    def test_redef_try_except(self):
        code = 'try: f = open("")\nexcept Exception as f: pass\nf'
        self.checkChains(code, ["f -> (f -> ())", "f -> (f -> ())"])

    def test_simple_import(self):
        code = "import x; x"
        self.checkChains(code, ["x -> (x -> ())"])

    def test_simple_import_as(self):
        code = "import x as y; y()"
        self.checkChains(code, ["y -> (y -> (<Call> -> ()))"])
    
    def test_simple_lambda(self):
        node, c = self.checkChains( "lambda y: True", [])
        self.assertEqual(c.dump_chains(node.body[0].value), ['y -> ()'])
    
    def test_lambda_defaults(self):
        node, c = self.checkChains( "x=y=1;(lambda y, x=x: (True, x, y, z)); x=y=z=2", 
                                   ['x -> (x -> (<Lambda> -> ()))',
                                    'y -> ()', 
                                    'x -> ()', 
                                    'y -> ()',
                                    'z -> (z -> (<Tuple> -> (<Lambda> -> ())))']) 
        self.assertEqual(c.dump_chains(node.body[1].value), [
            'y -> (y -> (<Tuple> -> (<Lambda> -> ())))',
            'x -> (x -> (<Tuple> -> (<Lambda> -> ())))',
        ])

    def test_lambda_varargs(self):
        node, c = self.checkChains( "lambda *args: args", [])
        self.assertEqual(c.dump_chains(node.body[0].value), ['args -> (args -> (<Lambda> -> ()))'])
    
    def test_lambda_kwargs(self):
        node, c = self.checkChains( "lambda **kwargs: kwargs", [])
        self.assertEqual(c.dump_chains(node.body[0].value), ['kwargs -> (kwargs -> (<Lambda> -> ()))'])

    def test_multiple_import_as(self):
        code = "import x as y, z; y"
        self.checkChains(code, ["y -> (y -> ())", "z -> ()"])

    def test_import_from(self):
        code = "from  y import x; x"
        self.checkChains(code, ["x -> (x -> ())"])

    def test_import_from_as(self):
        code = "from  y import x as z; z"
        self.checkChains(code, ["z -> (z -> ())"])

    def test_multiple_import_from_as(self):
        code = "from  y import x as z, w; z"
        self.checkChains(code, ["z -> (z -> ())", "w -> ()"])

    def test_method_function_conflict(self):
        code = "def foo():pass\nclass C:\n def foo(self): foo()"
        self.checkChains(code, ["foo -> (foo -> (<Call> -> ()))", "C -> ()"])

    def test_nested_if(self):
        code = "f = 1\nif 1:\n if 1:pass\n else: f=1\nelse: f = 1\nf"
        self.checkChains(code, ["f -> (f -> ())", "f -> (f -> ())", "f -> (f -> ())"])

    def test_nested_if_else(self):
        code = "f = 1\nif 1: f = 1\nelse:\n if 1:pass\n else: f=1\nf"
        self.checkChains(code, ["f -> (f -> ())", "f -> (f -> ())", "f -> (f -> ())"])

    def test_try_except(self):
        code = "f = 1\ntry: \n len(); f = 2\nexcept: pass\nf"
        self.checkChains(code, ["f -> (f -> ())", "f -> (f -> ())"])

    def test_attr(self):
        code = "import numpy as bar\ndef foo():\n return bar.zeros(2)"
        self.checkChains(
            code, ["bar -> (bar -> (.zeros -> (<Call> -> ())))", "foo -> ()"]
        )

    def test_class_decorator(self):
        code = "from some import decorator\n@decorator\nclass C:pass"
        self.checkChains(code, ["decorator -> (decorator -> (C -> ()))", "C -> ()"])

    def test_class_base(self):
        code = "class A:pass\nclass B(A):pass"
        self.checkChains(code, ["A -> (A -> (B -> ()))", "B -> ()"])

    def test_def_used_in_self_default(self):
        code = "def foo(x:foo): return foo"
        node = self.ast.parse(code)
        c = beniget.DefUseChains()
        c.visit(node)
        self.assertEqual(c.dump_chains(node), ["foo -> (foo -> ())"])

    def test_unbound_class_variable(self):
        code = '''
def middle():
    x = 1
    class mytype(str):
        x = x+1 # <- this triggers NameError: name 'x' is not defined
    return x
        '''
        node = self.ast.parse(code)
        c = beniget.DefUseChains()
        c.visit(node)
        self.assertEqual(c.dump_chains(node.body[0]), ['x -> (x -> ())', 'mytype -> ()'])

    def test_unbound_class_variable2(self):
        code = '''class A:\n  a = 10\n  def f(self):\n    return a # a is not defined'''
        node = self.ast.parse(code)
        c = beniget.DefUseChains()
        c.visit(node)
        self.assertEqual(c.dump_chains(node.body[0]), ['a -> ()', 'f -> ()'])

    def test_unbound_class_variable3(self):
        code = '''class A:\n  a = 10\n  class I:\n    b = a + 1 # a is not defined'''
        node = self.ast.parse(code)
        c = beniget.DefUseChains()
        c.visit(node)
        self.assertEqual(c.dump_chains(node.body[0]), ['a -> ()', 'I -> ()'])

    def test_unbound_class_variable4(self):
        code = '''class A:\n  a = 10\n  f = lambda: a # a is not defined'''
        node = self.ast.parse(code)
        c = beniget.DefUseChains()
        c.visit(node)
        self.assertEqual(c.dump_chains(node.body[0]), ['a -> ()', 'f -> ()'])

    def test_unbound_class_variable5(self):
        code = '''class A:\n  a = 10\n  b = [a for _ in range(10)]  # a is not defined'''
        node = self.ast.parse(code)
        c = beniget.DefUseChains()
        c.visit(node)
        self.assertEqual(c.dump_chains(node.body[0]), ['a -> ()', 'b -> ()'])
        
    def test_functiondef_returns(self):
        code = "x = 1\ndef foo() -> x: pass"
        self.checkChains(code, ['x -> (x -> ())', 'foo -> ()'])

    def test_arg_annotation(self):
        code = "type_ = int\ndef foo(bar: type_): pass"
        self.checkChains(code, ["type_ -> (type_ -> ())", "foo -> ()"])


    def test_annotation_inner_class(self):

        code = '''
def outer():
    def middle():
        class mytype(str):
            def count(self) -> mytype: # this should trigger unbound identifier
                def c(x) -> mytype(): # this one shouldn't
                    ...
        '''
        node = self.ast.parse(code)
        c = beniget.DefUseChains()
        c.visit(node)
        self.assertEqual(c.dump_chains(node.body[0].body[0]), ['mytype -> (mytype -> (<Call> -> ()))'])

    def check_message(self, code, expected_messages, filename=None):
        node = self.ast.parse(code)
        c = beniget.DefUseChains(filename)
        with captured_output() as (out, err):
            c.visit(node)

        if not out.getvalue():
            produced_messages = []
        else:
            produced_messages = out.getvalue().strip().split("\n")

        self.assertEqual(len(expected_messages), len(produced_messages),
                         produced_messages)
        for expected, produced in zip(expected_messages, produced_messages):
            self.assertIn(expected, produced,
                          "actual message does not contains expected message")

    def test_unbound_identifier_message_format(self):
        code = "foo(1)\nbar(2)"
        self.check_message(code, ["<unknown>:1", "<unknown>:2"])
        self.check_message(code, ["foo.py:1", "foo.py:2"], filename="foo.py")

    def test_unbound_class_variable_reference_message_format(self):
        code = "class A:\n a = 10\n def f(self): return a # a is undef"
        self.check_message(code, ["unbound identifier 'a' at <unknown>:3"])

    def test_no_unbound_local_identifier_in_comp(self):
        code = "a = []; b = [1 for i in a]"
        self.check_message(code, [])

    def test_maybe_unbound_identifier_message_format(self):
        code = "x = 1\ndef foo(): y = x; x = 2"
        self.check_message(code,
                           ["unbound identifier 'x' at <unknown>:2"])

    def test_unbound_local_identifier_in_func(self):
        code = "def A():\n x = 1\n class B: x = x"
        self.check_message(code,
                           ["unbound identifier 'x' at <unknown>:3"])

    def test_unbound_local_identifier_in_method(self):
        code = "class A:pass\nclass B:\n def A(self) -> A:pass"
        self.check_message(code, [])

    def test_unbound_local_identifier_nonlocal(self):
        code = "def A():\n x = 1\n class B: nonlocal x; x = x"
        self.check_message(code, [])

    def test_unbound_local_identifier_nonlocal_points_to_global(self):
        code = "def x():\n nonlocal x\n x = 1"
        self.check_message(code,
                           ["W: unbound identifier 'x' at <unknown>:2:1"])

    def test_unbound_local_identifier_nonlocal_points_to_scoped_global(self):
        code = "if 1:\n def x():\n  nonlocal x\n  x = 1"
        self.check_message(code,
                           ["W: unbound identifier 'x' at <unknown>:3:2"])

    def test_assign_uses_class_level_name(self):
        code = '''
visit_Name = object
class Visitor:
    def visit_Name(self, node):pass
    visit_Attribute = visit_Name
'''
        node = self.ast.parse(code)
        c = beniget.DefUseChains()
        c.visit(node)
        self.assertEqual(c.dump_chains(node), ['visit_Name -> ()',
                                               'Visitor -> ()'])
        self.assertEqual(c.dump_chains(node.body[-1]),
                         ['visit_Name -> (visit_Name -> ())',
                          'visit_Attribute -> ()'])


    def test_base_class_uses_class_level_same_name(self):
            code = '''
class Attr(object):pass
class Visitor:
    class Attr(Attr):pass
    '''
            node = self.ast.parse(code)
            c = beniget.DefUseChains()
            c.visit(node)
            self.assertEqual(c.dump_chains(node),
                             ['Attr -> (Attr -> (Attr -> ()))',
                              'Visitor -> ()'])
            self.assertEqual(c.dump_chains(node.body[-1]), ['Attr -> ()'])
    
    def test_star_assignment(self):
        code = '''
curr, *parts = [1,2,3]
while curr:
    print(curr)
    if parts:
        curr, *parts = parts
    else:
        break
'''
        self.checkChains(code, ['curr -> (curr -> (), curr -> (<Call> -> ()))', 
                                'parts -> (parts -> (), parts -> ())']*2)
    
    def test_star_assignment_nested(self):
        code = '''
(curr, *parts),i = [1,2,3],0
while curr:
    print(curr)
    if parts:
        (curr, *parts),i = parts,i
    else:
        break
'''
        self.checkChains(code, ['curr -> (curr -> (), curr -> (<Call> -> ()))',
                                'parts -> (parts -> (), parts -> (<Tuple> -> ()))',
                                'i -> (i -> (<Tuple> -> ()))']*2)
    
    def test_attribute_assignment(self):
        code = "d=object();d.name,x = 't',1"
        self.checkChains(code, ['d -> (d -> (.name -> ()))',
                                'x -> ()'])

    def test_call_assignment(self):
        code = "NameError().name = 't'"
        self.checkChains(code, [])

    def test_annotation_uses_class_level_name(self):
        code = '''
Thing = object
def f():...
class Visitor:
    Thing = bytes
    def f(): return f()
    def visit_Name(self, node:Thing, fn:f):...
'''
        node = self.ast.parse(code)
        c = beniget.DefUseChains()
        c.visit(node)
        self.assertEqual(c.dump_chains(node),
                         ['Thing -> ()',
                          'f -> (f -> (<Call> -> ()))',
                          'Visitor -> ()'])
        self.assertEqual(c.dump_chains(node.body[-1]),
                         ['Thing -> (Thing -> ())',
                          'f -> (f -> ())',
                          'visit_Name -> ()'])

    def test_assign_uses_class_level_same_name(self):
        code = '''
def visit_Attribute(self, node):pass
class Visitor:
    visit_Attribute = visit_Attribute
'''
        node = self.ast.parse(code)
        c = beniget.DefUseChains()
        c.visit(node)
        self.assertEqual(c.dump_chains(node),
            ['visit_Attribute -> (visit_Attribute -> ())',
             'Visitor -> ()'])
        self.assertEqual(c.dump_chains(node.body[-1]),
                         ['visit_Attribute -> ()'])

    def test_unbound_local_identifier_in_augassign(self):
        code = "def A():\n x = 1\n class B: x += 1"
        self.check_message(code,
                           ["unbound identifier 'x' at <unknown>:3"])

    def test_star_import_with_conditional_redef(self):
        code = '''
from math import *

if 1:
    def pop():
        cos()
cos = pop()'''
        self.checkChains(code, [
            '* -> (cos -> (<Call> -> ()))',
            'pop -> (pop -> (<Call> -> ()))',
            'cos -> (cos -> (<Call> -> ()))'
        ])
    
    def test_class_scope_comprehension(self):
        code = '''
class Cls:
    foo = b'1',
    [_ for _ in foo]
    {_ for _ in foo}
    (_ for _ in foo)
    {_:1 for _ in foo}
'''
        node, chains = self.checkChains(code, ['Cls -> ()'])
        self.assertEqual(chains.dump_chains(node.body[0]),
                         ['foo -> ('
                          'foo -> (<comprehension> -> (<ListComp> -> ())), '
                          'foo -> (<comprehension> -> (<SetComp> -> ())), '
                          'foo -> (<comprehension> -> (<GeneratorExp> -> ())), '
                          'foo -> (<comprehension> -> (<DictComp> -> ())))'])
    
    def test_class_scope_comprehension_invalid(self):
        code = '''
class Foo:
    x = 5
    y = [x for i in range(1)]
    z = [i for i in range(1) for j in range(x)]
'''
        self.check_message(code, ["W: unbound identifier 'x' at test:4:9", 
                                  "W: unbound identifier 'x' at test:5:44"], 'test')


    @skipIf(sys.version_info < (3, 8), 'Python 3.8 syntax')
    def test_named_expr_simple(self):
        code = '''
if (x := 1):
    y = x + 1'''
        self.checkChains(
            code, ['x -> (x -> (<BinOp> -> ()))', 'y -> ()']
        )

    @skipIf(sys.version_info < (3, 8), 'Python 3.8 syntax')
    def test_named_expr_complex(self):
        code = '''
if (x := (y := 1) + 1):
    z = x + y'''
        self.checkChains(
            code, ['y -> (y -> (<BinOp> -> ()))', 'x -> (x -> (<BinOp> -> ()))', 'z -> ()']
        )

    @skipIf(sys.version_info < (3, 8), 'Python 3.8 syntax')
    def test_named_expr_with_rename(self):
        code = '''
a = 1
if (a := a + a):
    pass'''
        self.checkChains(
            code, ['a -> (a -> (<BinOp> -> (<NamedExpr> -> ())), a -> (<BinOp> -> (<NamedExpr> -> ())))', 'a -> ()']
        )
    
    @skipIf(sys.version_info < (3, 8), 'Python 3.8 syntax')
    def test_named_expr_comprehension(self):
        # Warlus target should be stored in first non comprehension scope
        code = ('cities = ["Halifax", "Toronto"]\n'
            'if any((witness := city).startswith("H") for city in cities):'
            'witness')
        self.checkChains(
            code, ['cities -> (cities -> (<comprehension> -> (<GeneratorExp> -> (<Call> -> ()))))', 
                   'witness -> (witness -> ())']
        )
        
    @skipIf(sys.version_info < (3, 8), 'Python 3.8 syntax')
    def test_named_expr_comprehension_invalid(self):
        # an assignment expression target name cannot be the same as a 
        # for-target name appearing in any comprehension containing the assignment expression.
        # A further exception applies when an assignment expression occurs in a comprehension whose 
        # containing scope is a class scope. If the rules above were to result in the target 
        # being assigned in that class's scope, the assignment expression is expressly invalid.
        code = '''
stuff = []

# assignment expression cannot rebind comprehension iteration variable
[[(a := a) for _ in range(5)] for a in range(5)] # INVALID
[b := 0 for b, _ in stuff] # INVALID
[c for c in (c := stuff)] # INVALID
[False and (d := 0) for d, _ in stuff] # INVALID
[_ for _, e in stuff if True or (e := 1)] # INVALID

# assignment expression cannot be used in a comprehension iterable expression
[_ for _ in (f := stuff)] # INVALID
[_ for _ in range(2) for _ in (g := stuff)] # INVALID
[_ for _ in [_ for _ in (h := stuff)]] # INVALID
[_ for _ in (lambda: (i := stuff))()] # INVALID

class Example:
    # assignment expression within a comprehension cannot be used in a class body
    [(j := i) for i in range(5)] # INVALID
'''
        # None of the invalid assigned name shows up.
        node, chains = self.checkChains(code, ['stuff -> ()', 'Example -> ()'], strict=False)        
        self.assertEqual(chains.dump_chains(node.body[-1]), [])
        # It triggers useful warnings
        self.check_message(code, ["W: assignment expression cannot rebind comprehension iteration variable 'a' at <unknown>:5:0", 
                                  "W: assignment expression cannot rebind comprehension iteration variable 'b' at <unknown>:6:0", 
                                  'W: assignment expression cannot be used in a comprehension iterable expression at <unknown>:7:0', 
                                  "W: assignment expression cannot rebind comprehension iteration variable 'd' at <unknown>:8:0", 
                                  "W: assignment expression cannot rebind comprehension iteration variable 'e' at <unknown>:9:0", 
                                  'W: assignment expression cannot be used in a comprehension iterable expression at <unknown>:12:0', 
                                  'W: assignment expression cannot be used in a comprehension iterable expression at <unknown>:13:0', 
                                  'W: assignment expression cannot be used in a comprehension iterable expression at <unknown>:14:0', 
                                  'W: assignment expression cannot be used in a comprehension iterable expression at <unknown>:15:0',
                                  'W: assignment expression within a comprehension cannot be used in a class body at <unknown>:19:6'])
    
    def test_annotation_unbound(self):
        code = '''
def f(x:f) -> f: # 'f' annotations are unbound
    ...'''
        self.checkChains(
            code, ['f -> ()'], strict=False
        )
    
    def test_method_annotation_unbound(self):
        code = '''
class S:
    def f(self, x:f) -> f:... # 'f' annotations are unbound
'''
        mod, chains = self.checkChains(
            code, ['S -> ()'], strict=False
        )
        self.assertEqual(chains.dump_chains(mod.body[0]), 
                         ['f -> ()'])
    
    def test_annotation_unbound_pep563(self):
        code = '''
from __future__ import annotations
def f(x:f) -> f: # 'f' annotations are NOT unbound because pep563
    ...'''
        self.checkChains(
            code, ['annotations -> ()', 'f -> (f -> (), f -> ())']
        )
    
    def test_method_annotation_unbound_pep563(self):
        code = '''
from __future__ import annotations
class S:
    def f(self, x:f) -> f:... # 'f' annotations are NOT unbound because pep563
'''
        mod, chains = self.checkChains(
            code, ['annotations -> ()', 'S -> ()']
        )
        self.assertEqual(chains.dump_chains(mod.body[1]), 
                         ['f -> (f -> (), f -> ())'])
    
    def test_import_dotted_name_binds_first_name(self):
        code = '''import collections.abc;collections;collections.abc'''
        self.checkChains(
            code, ['collections -> (collections -> (), collections -> (.abc -> ()))']
        )

    def test_multiple_wildcards_may_bind(self):
        code = '''from abc import *; from collections import *;name1; from mod import *;name2'''
        self.checkChains(
            code, ['* -> (name1 -> (), name2 -> ())','* -> (name1 -> (), name2 -> ())','* -> (name2 -> ())']
        )
    
    def test_wildcard_may_override(self):
        # we could argue that the wildcard import might override name2,
        # but we're currently ignoring these kind of scenarios.
        code = '''name2=True;from abc import *;name2'''
        self.checkChains(
            code, ['name2 -> (name2 -> ())', '* -> ()']
        )

    def test_annotation_use_upper_scope_variables(self):
        code = '''
from typing import Union
class Attr:
    ...
class Thing:
    ...
class System:
    Thing = bytes
    @property
    def Attr(self) -> Union[Attr, Thing]:...
'''
        self.checkChains(
            code, ['Union -> (Union -> (<Subscript> -> ()))',
                    'Attr -> (Attr -> (<Tuple> -> (<Subscript> -> ())))',
                    'Thing -> ()',
                    'System -> ()',]
        )
    
    def test_future_annotation_class_var(self):
        code = '''
from __future__ import annotations
from typing import Type
class System:
    Thing = bytes
    @property
    def Attribute(self) -> Type[Thing]:...
'''     
        
        mod, chains = self.checkChains(
            code, ['annotations -> ()',
            'Type -> (Type -> (<Subscript> -> ()))', 'System -> ()']
        )
        # locals of System
        self.assertEqual(chains.dump_chains(mod.body[-1]), [
            'Thing -> (Thing -> (<Subscript> -> ()))', 
            'Attribute -> ()'
        ])
        
    def test_pep0563_annotations(self):

        # code taken from https://peps.python.org/pep-0563/

        code = '''
# beniget can probably understand this code without the future import
from __future__ import annotations
from typing import TypeAlias, Mapping, Dict, Type
class C:

    def method(self) -> C.field:  # this is OK
        ...

    def method(self) -> field:  # this is OK
        ...

    def method(self) -> C.D:  # this is OK
        ...

    def method(self, x:field) -> D:  # this is OK
        ...

    field:TypeAlias = 'Mapping'

    class D:
        field2:TypeAlias = 'Dict'
        def method(self) -> C.D.field2:  # this is OK
            ...

        def method(self) -> D.field2:  # this FAILS, class D is local to C
            ...                        # and is therefore only available
                                       # as C.D. This was already true
                                       # before the PEP. 
                                       # We check first the globals, then the locals
                                       # of the class D, and 'D' is not defined in either
                                       # of those, it defined in the locals of class C.

        def method(self, x:field2) -> field2:  # this is OK
            ...

        def method(self, x) -> field:  # this FAILS, field is local to C and
                                    # is therefore not visible to D unless
                                    # accessed as C.field. This was already
                                    # true before the PEP.
            ...

        def Thing(self, y:Type[Thing]) -> Thing: # this is OK, and it links to the top level Thing.
            ...

Thing:TypeAlias = 'Mapping'
'''

        with captured_output() as (out, err):
            node, c = self.checkChains(
                code,
                    ['annotations -> ()',
                    'TypeAlias -> (TypeAlias -> (), TypeAlias -> (), TypeAlias -> ())',
                    'Mapping -> ()',
                    'Dict -> ()',
                    'Type -> (Type -> (<Subscript> -> ()))',
                    'C -> (C -> (.field -> ()), C -> (.D -> ()), C -> (.D -> '
                    '(.field2 -> ())))',
                    'Thing -> (Thing -> (), Thing -> (<Subscript> -> ()))'], 
                strict=False
            )
        produced_messages = out.getvalue().strip().split("\n")

        expected_warnings = [
            "W: unbound identifier 'field'",
            "W: unbound identifier 'D'",
        ]

        assert len(produced_messages) == len(expected_warnings), produced_messages
        assert all(any(w in pw for pw in produced_messages) for w in expected_warnings)

        # locals of C
        self.assertEqual(c.dump_chains(node.body[-2]), 
                         ['method -> ()',
                            'method -> ()',
                            'method -> ()',
                            'method -> ()',
                            'field -> (field -> (), field -> ())',
                            'D -> (D -> ())'])
        
        # locals of D
        self.assertEqual(c.dump_chains(node.body[-2].body[-1]), 
                         ['field2 -> (field2 -> (), field2 -> ())',
                            'method -> ()',
                            'method -> ()',
                            'method -> ()',
                            'method -> ()',
                            'Thing -> ()'])

    def test_pep563_self_referential_annotation(self):
        code = '''
"""
module docstring
"""
from __future__ import annotations
class B:
    A: A # this should point to the top-level class
class A:
    A: 'str'
'''
        self.checkChains(
                code, 
                ['annotations -> ()',
                 'B -> ()', 
                 'A -> (A -> ())'], # good
                strict=False
            )

        code = '''
from __future__ import annotations
class A:
    A: 'str'
class B:
    A: A # this should point to the top-level class
'''
        self.checkChains(
                code, 
                ['annotations -> ()',
                 'A -> (A -> ())', 
                 'B -> ()'], 
                strict=False
            )
    
    def test_wilcard_import_annotation(self):
        code = '''
from typing import *
primes: List[int] # should resolve to the star
        '''

        self.checkChains(
                code, 
                ['* -> (List -> (<Subscript> -> ()))', 'primes -> ()'],
                strict=False
            )
        # same with 'from __future__ import annotations'
        self.checkChains(
                'from __future__ import annotations\n' + code, 
                ['annotations -> ()', '* -> (List -> (<Subscript> -> ()))', 'primes -> ()'],
                strict=False
            )
    
    def test_wilcard_import_annotation_and_global_scope(self):
        # we might argue that it should resolve to both the wildcard 
        # defined name and the type alias, but we're currently ignoring these
        # kind of scenarios.
        code = '''
from __future__ import annotations
from typing import *
primes: List[int]
List = list
    '''

        self.checkChains(
                code, 
                ['annotations -> ()',
                '* -> ()',
                'primes -> ()',
                'List -> (List -> (<Subscript> -> ()))'],
                strict=False
            )
    
    def test_annotation_in_functions_locals(self):
        
        code = '''
class A:... # this one for pep 563 style
def generate():
    class A(int):... # this one for runtime style
    class C:
        field: A = 1
        def method(self, arg: A) -> None: ...
    return C
X = generate()
        '''

        # runtime style
        mod, chains = self.checkChains(
                code, 
                ['A -> ()', 
                 'generate -> (generate -> (<Call> -> ()))', 
                 'X -> ()'],
            )
        self.assertEqual(chains.dump_chains(mod.body[1]), 
                         ['A -> (A -> (), A -> ())', 
                          'C -> (C -> ())'])

        # pep 563 style
        mod, chains = self.checkChains(
                'from __future__ import annotations\n' + code, 
                ['annotations -> ()', 
                 'A -> (A -> (), A -> ())',
                 'generate -> (generate -> (<Call> -> ()))', 
                 'X -> ()'],
            )
        self.assertEqual(chains.dump_chains(mod.body[2]), 
                         ['A -> ()', 
                          'C -> (C -> ())'])

    def test_annotation_in_inner_functions_locals(self):

        code = '''
mytype = mytype2 = object
def outer():
    def middle():
        def inner(a:mytype, b:mytype2): pass
        class mytype(str):
            ...
        return inner
    class mytype2(int):
        ...
    return middle()
fn = outer()
        '''

        mod = self.ast.parse(code)
        chains = beniget.DefUseChains('test')
        with captured_output() as (out, err):
            chains.visit(mod)
        
        produced_messages = out.getvalue().strip().split("\n")

        self.assertEqual(produced_messages, ["W: unbound identifier 'mytype' at test:5:20"])

        self.assertEqual(
                chains.dump_chains(mod), 
                ['mytype -> ()', 
                 'mytype2 -> ()', 
                 'outer -> (outer -> (<Call> -> ()))', 
                 'fn -> ()'],
            )
        
        self.assertEqual(chains.dump_chains(mod.body[1]), 
                         ['middle -> (middle -> (<Call> -> ()))', 
                          'mytype2 -> (mytype2 -> ())'])
        self.assertEqual(chains.dump_chains(mod.body[1].body[0]), 
                         ['inner -> (inner -> ())', 
                          'mytype -> ()']) # annotation is unbound, so not linked here (and a warning is emitted)

        # in this case, the behaviour changes radically with pep 563

        mod, chains = self.checkChains(
                'from __future__ import annotations\n' + code, 
                ['annotations -> ()', 
                 'mytype -> (mytype -> ())', 
                 'mytype2 -> (mytype2 -> ())', 
                 'outer -> (outer -> (<Call> -> ()))', 
                 'fn -> ()'],
            )
        self.assertEqual(chains.dump_chains(mod.body[2]), 
                         ['middle -> (middle -> (<Call> -> ()))', 
                          'mytype2 -> ()'])
        self.assertEqual(chains.dump_chains(mod.body[2].body[0]), 
                         ['inner -> (inner -> ())', 
                          'mytype -> ()'])

        # but if we remove 'mytype = mytype2 = object' and 
        # keep the __future__ import then all anotations refers 
        # to the inner classes. 

    def test_lookup_scopes(self):
        defuse = beniget.DefUseChains()
        defuse.visit(self.ast.Module(body=[]))
        assert defuse.ast is self.ast
        _get_lookup_scopes = defuse._get_lookup_scopes
        mod, fn, cls, lambd, gen, comp = self.ast.Module(), self.ast.FunctionDef(), self.ast.ClassDef(), self.ast.Lambda(), self.ast.GeneratorExp(), self.ast.DictComp()
        assert _get_lookup_scopes((mod, fn, fn, fn, cls)) == [mod, fn, fn, fn, cls]
        assert _get_lookup_scopes((mod, fn, fn, fn, cls, fn)) == [mod, fn, fn, fn, fn]
        assert _get_lookup_scopes((mod, cls, fn)) == [mod, fn]
        assert _get_lookup_scopes((mod, cls, fn, cls, fn)) == [mod, fn, fn]
        assert _get_lookup_scopes((mod, cls, fn, lambd, gen)) == [mod, fn, lambd, gen]
        assert _get_lookup_scopes((mod, fn, comp)) == [mod, fn, comp]
        assert _get_lookup_scopes((mod, fn)) == [mod, fn]
        assert _get_lookup_scopes((mod, cls)) == [mod, cls]
        assert _get_lookup_scopes((mod,)) == [mod]

        with self.assertRaises(ValueError, msg='invalid heads: must include at least one element'):
            _get_lookup_scopes(())

    def test_annotation_inner_inner_fn(self):
        code = '''
def outer():
    def middle():
        def inner(a:mytype): 
            ...
    class mytype(str):...
'''
        mod, chains = self.checkChains(
                code, 
                ['outer -> ()',],
            )
        self.assertEqual(chains.dump_chains(mod.body[0]), 
                         ['middle -> ()',
                          'mytype -> (mytype -> ())'])

        mod, chains = self.checkChains(
            'from __future__ import annotations\n' + code,
             ['annotations -> ()',
              'outer -> ()',],
        )
        self.assertEqual(chains.dump_chains(mod.body[1]), 
                         ['middle -> ()',
                          'mytype -> (mytype -> ())'])
    

    def test_annotation_very_nested(self):
        
        # this code does not produce any pyright warnings
        code = '''
from __future__ import annotations

# when the following line is defined, 
# all annotations references points to it.
# when it's not defined, all anotation points
# to the inner classes. 
# in both cases pyright doesn't report any errors.
mytype = mytype2 = object

def outer():
    def middle():
        def inner(a:mytype, b:mytype2): 
            return getattr(a, 'count')(b)
        class mytype(str):
            class substr(int):
                ...
            def count(self, sep:substr) -> mytype:
                def c(x:mytype, y:mytype2) -> mytype:
                    return mytype('{},{}'.format(x,y))
                return c(self, mytype2(sep))
        return inner(mytype(), mytype2())
    class mytype2(int):
        ...
    return middle()
fn = outer()
        '''

        mod, chains = self.checkChains(
                code, 
                ['annotations -> ()',
                'mytype -> (mytype -> (), mytype -> (), mytype -> (), mytype -> ())',
                'mytype2 -> (mytype2 -> (), mytype2 -> ())',
                'outer -> (outer -> (<Call> -> ()))',
                'fn -> ()'],
            )
        self.assertEqual(chains.dump_chains(mod.body[2]), 
                         ['middle -> (middle -> (<Call> -> ()))',
                          'mytype2 -> (mytype2 -> (<Call> -> (<Call> -> ())), '
                          'mytype2 -> (<Call> -> (<Call> -> ())))'])
        self.assertEqual(chains.dump_chains(mod.body[2].body[0]), 
                         ['inner -> (inner -> (<Call> -> ()))',
                          'mytype -> (mytype -> (<Call> -> (<Call> -> ())), mytype -> (<Call> -> ()))'])

        mod, chains = self.checkChains(
                code.replace('mytype = mytype2 = object', 'pass'), 
                ['annotations -> ()',
                'outer -> (outer -> (<Call> -> ()))',
                'fn -> ()'],
            )
        self.assertEqual(chains.dump_chains(mod.body[2]), 
                         ['middle -> (middle -> (<Call> -> ()))',
                          'mytype2 -> (mytype2 -> (<Call> -> (<Call> -> ())), '
                                       'mytype2 -> (<Call> -> (<Call> -> ())), '
                                       'mytype2 -> (), '
                                       'mytype2 -> ())'])
        self.assertEqual(chains.dump_chains(mod.body[2].body[0]), 
                         ['inner -> (inner -> (<Call> -> ()))',
                          'mytype -> (mytype -> (<Call> -> (<Call> -> ())), '
                                     'mytype -> (<Call> -> ()), '
                                     'mytype -> (), '
                                     'mytype -> (), '
                                     'mytype -> (), '
                                     'mytype -> ())'])
    
    def test_pep563_type_alias_override_class(self):
        code = '''
from __future__ import annotations
class B:
    A: A # this should point to the top-level alias
class A:
    A: A # this should point to the top-level alias
A = bytes
'''
        self.checkChains(
                code, 
                ['annotations -> ()',
                 'B -> ()', 
                 'A -> ()',
                 'A -> (A -> (), A -> ())'], # good
                strict=False
            )
    
    def test_annotation_def_is_not_assign_target(self):
        code = 'from typing import Optional; var:Optional'
        self.checkChains(code, ['Optional -> (Optional -> ())', 
                                'var -> ()'])

    @skipIf(sys.version_info < (3,10), "Python 3.10 syntax")
    def test_match_value(self):
        code = '''
command = 123
match command:
    case 123 as b:
        b+=1
        '''
        self.checkChains(code, ['command -> (command -> ())',
                                'b -> (b -> ())'])

    @skipIf(sys.version_info < (3,10), "Python 3.10 syntax")
    def test_match_list(self):
        code = '''
command = 'go there'
match command.split():
    case ["go", direction]:
        print(direction)
    case _:
        raise ValueError("Sorry")
        '''
        self.checkChains(code, ['command -> (command -> (.split -> (<Call> -> ())))',
                                'direction -> (<MatchSequence> -> (), direction -> (<Call> -> ()))'])

    @skipIf(sys.version_info < (3,10), "Python 3.10 syntax")
    def test_match_list_star(self):
        code = '''
command = 'drop'
match command.split():
    case ["go", direction]: ...
    case ["drop", *objects]:
        print(objects)
        '''
        self.checkChains(code, ['command -> (command -> (.split -> (<Call> -> ())))',
                                'direction -> (<MatchSequence> -> ())',
                                'objects -> (<MatchSequence> -> (), objects -> (<Call> -> ()))'])

    @skipIf(sys.version_info < (3,10), "Python 3.10 syntax")
    def test_match_dict(self):
        code = '''
ui = object()
action = dict(text='')
match action:
    case {"text": str(message), "color": str(c), **rest}:
        ui.set_text_color(c)
        ui.display(message)
        print(rest)
    case {"sleep": float(duration)}:
        ui.wait(duration)
    case {"sound": str(url), "format": "ogg"}:
        ui.play(url)
    case {"sound": _, "format": _}:
        raise ValueError("Unsupported audio format")
print(c)
        '''
        self.checkChains(code, ['ui -> (ui -> (.set_text_color -> (<Call> -> ())), '
                                'ui -> (.display -> (<Call> -> ())), '
                                'ui -> (.wait -> (<Call> -> ())), '
                                'ui -> (.play -> (<Call> -> ())))',
                                'action -> (action -> ())',
                                'message -> (<MatchClass> -> (rest -> (rest -> (<Call> -> ()))), '
                                'message -> (<Call> -> ()))',
                                'c -> (<MatchClass> -> (rest -> (rest -> (<Call> -> ()))), '
                                'c -> (<Call> -> ()), c -> (<Call> -> ()))',
                                'rest -> (rest -> (<Call> -> ()))',
                                'duration -> (<MatchClass> -> (<MatchMapping> -> ()), '
                                'duration -> (<Call> -> ()))',
                                'url -> (<MatchClass> -> (<MatchMapping> -> ()), url -> (<Call> -> ()))'])

    @skipIf(sys.version_info < (3,10), "Python 3.10 syntax")
    def test_match_class_rebinds_attrs(self):

        code = '''
from dataclasses import dataclass

@dataclass
class Point:
    x: int
    y: int

point = Point(-2,1)
match point:
    case Point(x=0, y=0):
        print("Origin")
    case Point(x=0, y=y):
        print(f"Y={y}")
    case Point(x=x, y=0):
        print(f"X={x}")
    case Point(x=x, y=y):
        print("Somewhere else")
    case _:
        print("Not a point")
print(x, y)
        '''
        self.checkChains(
                code, ['dataclass -> (dataclass -> (Point -> (Point -> (<Call> -> ()), Point -> (<MatchClass> -> ()), Point -> (<MatchClass> -> ()), Point -> (<MatchClass> -> ()), Point -> (<MatchClass> -> ()))))',
                       'Point -> (Point -> (<Call> -> ()), Point -> (<MatchClass> -> ()), Point -> (<MatchClass> -> ()), Point -> (<MatchClass> -> ()), Point -> (<MatchClass> -> ()))',
                       'point -> (point -> ())',
                       'y -> (<MatchClass> -> (), y -> (<FormattedValue> -> (<JoinedStr> -> (<Call> -> ()))), y -> (<Call> -> ()))',
                       'x -> (<MatchClass> -> (), x -> (<FormattedValue> -> (<JoinedStr> -> (<Call> -> ()))), x -> (<Call> -> ()))',
                       'x -> (<MatchClass> -> (), x -> (<Call> -> ()))',
                       'y -> (<MatchClass> -> (), y -> (<Call> -> ()))'])


class TestDefUseChainsStdlib(TestDefUseChains):
    ast = _ast

class TestUseDefChains(TestCase):
    ast = _gast
    def checkChains(self, code, ref):
        node = self.ast.parse(code)

        class StrictDefUseChains(beniget.DefUseChains):
            def unbound_identifier(self, name, node):
                raise RuntimeError(
                    "W: unbound identifier '{}' at {}:{}".format(
                        name, node.lineno, node.col_offset
                    )
                )

        c = StrictDefUseChains()
        c.visit(node)
        cc = beniget.UseDefChains(c)
        actual = str(cc)

        # work arround little change from python 3.6
        if sys.version_info.minor == 6:
            # 3.6
            actual = replace_deprecated_names(actual)

        self.assertEqual(actual, ref)

    def test_simple_expression(self):
        code = "a = 1; a"
        self.checkChains(code, "a <- {a}, a <- {}")

    def test_call(self):
        code = "from foo import bar; bar(1, 2)"
<<<<<<< HEAD
        self.checkChains(code, "Call <- {Constant, Constant, bar}, bar <- {bar}")

class TestUseDefChainsStdlib(TestDefUseChains):
    ast = _ast
        
=======
        self.checkChains(code, "<Call> <- {<Constant>, <Constant>, bar}, bar <- {bar}")
>>>>>>> 9fa75747
<|MERGE_RESOLUTION|>--- conflicted
+++ resolved
@@ -1411,12 +1411,8 @@
 
     def test_call(self):
         code = "from foo import bar; bar(1, 2)"
-<<<<<<< HEAD
-        self.checkChains(code, "Call <- {Constant, Constant, bar}, bar <- {bar}")
+        self.checkChains(code, "<Call> <- {<Constant>, <Constant>, bar}, bar <- {bar}")
 
 class TestUseDefChainsStdlib(TestDefUseChains):
     ast = _ast
-        
-=======
-        self.checkChains(code, "<Call> <- {<Constant>, <Constant>, bar}, bar <- {bar}")
->>>>>>> 9fa75747
+        