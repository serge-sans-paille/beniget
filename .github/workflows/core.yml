--- conflicted
+++ resolved
@@ -12,11 +12,7 @@
     runs-on: ubuntu-18.04
     strategy:
       matrix:
-<<<<<<< HEAD
-          python-version: [2.7, 3.6, 3.8, 3.9, 3.10.10, 3.11.2]
-=======
           python-version: [2.7, 3.6, 3.8, 3.9, '3.10', 3.11]
->>>>>>> af1037c9
     steps:
     - uses: actions/checkout@v2
     - name: Setup Python ${{ matrix.python-version }}
