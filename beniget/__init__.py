"""
A static analyzer for Python code.

Beniget provides a static over-approximation of the global and
local definitions inside Python Module/Class/Function.
It can also compute def-use chains from each definition.

Beniget provides three analyse:

- `Ancestors` that maps each node to the list of enclosing nodes;
- `DefUseChains` that maps each node to the list of definition points in that node;
- `UseDefChains` that maps each node to the list of possible definition of that node.
"""
from beniget.version import __version__
<<<<<<< HEAD
from beniget.beniget import (Ancestors, DefUseChains, UseDefChains, Def, 
                             parse_import, Import)
=======
from beniget.beniget import (Ancestors, 
                             DefUseChains, 
                             UseDefChains,
                             Def, )

__all__ = ['Ancestors', 'DefUseChains', 'UseDefChains', 'Def', '__version__']
>>>>>>> 01c10899
<|MERGE_RESOLUTION|>--- conflicted
+++ resolved
@@ -12,14 +12,11 @@
 - `UseDefChains` that maps each node to the list of possible definition of that node.
 """
 from beniget.version import __version__
-<<<<<<< HEAD
-from beniget.beniget import (Ancestors, DefUseChains, UseDefChains, Def, 
-                             parse_import, Import)
-=======
 from beniget.beniget import (Ancestors, 
                              DefUseChains, 
                              UseDefChains,
-                             Def, )
+                             Def, 
+                             parse_import, 
+                             Import)
 
 __all__ = ['Ancestors', 'DefUseChains', 'UseDefChains', 'Def', '__version__']
->>>>>>> 01c10899
