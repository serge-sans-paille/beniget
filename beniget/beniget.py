from collections import defaultdict
from contextlib import contextmanager
import builtins
import sys
import ast as _ast

import gast

from .ordered_set import ordered_set

<<<<<<< HEAD

def pkg(node):
    return sys.modules[type(node).__module__]

=======
__all__ = ('Ancestors', 'DefUseChains', 'UseDefChains', 'Def')

BuiltinsSrc = builtins.__dict__
Builtins = {k: v for k, v in BuiltinsSrc.items()}
Builtins["__file__"] = __file__
>>>>>>> 6f02909c

class Ancestors(gast.NodeVisitor):
    """
    Build the ancestor tree, that associates a node to the list of node visited
    from the root node (the Module) to the current node. 

    Example usage with gast module
    >>> from beniget import Ancestors
    >>> code = 'def foo(x): return x + 1'

    >>> import gast
    >>> module = gast.parse(code)

    >>> ancestors = Ancestors()
    >>> ancestors.visit(module)

    >>> binop = module.body[0].body[0].value
    >>> for n in ancestors.parents(binop):
    ...    print(type(n))
    <class 'gast.gast.Module'>
    <class 'gast.gast.FunctionDef'>
    <class 'gast.gast.Return'>

    >>> import ast
<<<<<<< HEAD

    >>> module = ast.parse(code)

=======
    >>> code = 'def foo(x): return x + 1'
    >>> module = ast.parse(code)

    >>> from beniget import Ancestors
>>>>>>> 6f02909c
    >>> ancestors = Ancestors()
    >>> ancestors.visit(module)

    >>> binop = module.body[0].body[0].value
    >>> for n in ancestors.parents(binop):
    ...    print(type(n).__name__)
    Module
    FunctionDef
    Return
    """

    def __init__(self):
        self._parents = dict()
        self._current = list()
    
    def visit_Module(self, node):
        # Compat
        if isinstance(node, gast.Module):
            self.ast = gast
        else:
            self.ast = _ast
        self.generic_visit(node)

    def generic_visit(self, node):
        self._parents[node] = list(self._current)
        self._current.append(node)
        super(Ancestors, self).generic_visit(node)
        self._current.pop()

    def parent(self, node):
        return self._parents[node][-1]

    def parents(self, node):
        return self._parents[node]

    def parentInstance(self, node, cls):
        for n in reversed(self._parents[node]):
            if isinstance(n, cls):
                return n
        raise ValueError("{} has no parent of type {}".format(node, cls))

    def parentFunction(self, node):
<<<<<<< HEAD
        ast = pkg(node)
        return self.parentInstance(node, (ast.FunctionDef,
                                          ast.AsyncFunctionDef))

    def parentStmt(self, node):
        return self.parentInstance(node, gast.stmt)
=======
        return self.parentInstance(node, (self.ast.FunctionDef,
                                          self.ast.AsyncFunctionDef))

    def parentStmt(self, node):
        return self.parentInstance(node, self.ast.stmt)
>>>>>>> 6f02909c

 
_novalue = object()
@contextmanager
def _rename_attrs(obj, **attrs):
    """
    Provide cheap attribute polymorphism.
    """
    old_values = {}
    for k, v in attrs.items():
        old_values[k] = getattr(obj, k, _novalue)
        setattr(obj, k, v)
    yield
    for k, v in old_values.items():
        if v is _novalue:
            delattr(obj, k)
        else:
            setattr(obj, k, v)

_PY310PLUS = sys.version_info >= (3, 10)

class Def(object):
    """
    Model a definition, either named or unnamed, and its users.
    """

    __slots__ = "node", "_users", "islive"

    def __init__(self, node):
        self.node = node
        self._users = ordered_set()
        self.islive = True
        """
        Whether this definition might reach the final block of it's scope.
        Meaning if islive is `False`, the definition will always be overriden
        at the time we finished executing the module/class/function body.
        So the definition could be ignored in the context of an attribute access for instance.
        """

    def add_user(self, node):
        assert isinstance(node, __class__)
        self._users.add(node)

    def name(self):
        """
        If the node associated to this Def has a name, returns this name.
        Otherwise returns its type
        """
<<<<<<< HEAD
        ast = pkg(self.node)
        if isinstance(self.node, (ast.ClassDef,
                                  ast.FunctionDef,
                                  ast.AsyncFunctionDef)):
=======
        # Compat: To preserve the Def class API, it is required to list 
        # both gast and ast types in the case of Def.name(). 
        # Other code checking for types should use 'self.ast' variable.
        if isinstance(self.node, (_ast.ClassDef, gast.ClassDef,
                                  _ast.FunctionDef, gast.FunctionDef, 
                                  _ast.AsyncFunctionDef, gast.AsyncFunctionDef)):
>>>>>>> 6f02909c
            return self.node.name
        elif isinstance(self.node, (_ast.Name, gast.Name)):
            return self.node.id
        elif isinstance(self.node, _ast.arg):
            return self.node.arg
        elif isinstance(self.node, _ast.ExceptHandler) and self.node.name:
            return self.node.name
        elif isinstance(self.node, (_ast.alias, gast.alias)):
            base = self.node.name.split(".", 1)[0]
            return self.node.asname or base
        elif isinstance(self.node, (*((_ast.MatchStar, _ast.MatchAs) if _PY310PLUS else ()), 
                                    gast.MatchStar, gast.MatchAs)):
            if self.node.name:
                return self.node.name
        elif isinstance(self.node, (*((_ast.MatchMapping,) if _PY310PLUS else ()), 
                                    gast.MatchMapping)):
            if self.node.rest:
                return self.node.rest
        elif isinstance(self.node, (gast.Attribute, _ast.Attribute)):
            return "." + self.node.attr
        elif isinstance(self.node, tuple):
            return self.node[1]

        return f'<{type(self.node).__name__}>'

    def users(self):
        """
        The list of ast entity that holds a reference to this node
        """
        return self._users

    def __repr__(self):
        return self._repr({})

    def _repr(self, nodes):
        if self in nodes:
            return "(#{})".format(nodes[self])
        else:
            nodes[self] = len(nodes)
            return "{} -> ({})".format(
                self.node, ", ".join(u._repr(nodes.copy())
                                     for u in self._users)
            )

    def __str__(self):
        return self._str({})

    def _str(self, nodes):
        if self in nodes:
            return "(#{})".format(nodes[self])
        else:
            nodes[self] = len(nodes)
            return "{} -> ({})".format(
                self.name(), ", ".join(u._str(nodes.copy())
                                       for u in self._users)
            )

<<<<<<< HEAD

import builtins
BuiltinsSrc = builtins.__dict__

Builtins = {k: v for k, v in BuiltinsSrc.items()}

Builtins["__file__"] = __file__

DeclarationStep, DefinitionStep = object(), object()

def collect_future_imports(node):
    """
    Returns a set of future imports names for the given ast module.
    """
    assert isinstance(node, pkg(node).Module)
    cf = _CollectFutureImports()
    cf.visit(node)
    return cf.FutureImports

=======
>>>>>>> 6f02909c
class _StopTraversal(Exception):
    pass

class _CollectFutureImports(gast.NodeVisitor):
    # A future statement must appear near the top of the module.
    # The only lines that can appear before a future statement are:
    # - the module docstring (if any),
    # - comments,
    # - blank lines, and
    # - other future statements.
    # as soon as we're visiting something else, we can stop the visit.
    def __init__(self, *, ast=gast):
        self.FutureImports = set() #type:set[str]

        # Compat
        if ast is not gast:
            self.visit_Str = lambda v: None

    def visit_Module(self, node):
        for child in node.body:
            try:
                self.visit(child)
            except _StopTraversal:
                break

    def visit_ImportFrom(self, node):
        if node.level or node.module != '__future__':
            raise _StopTraversal()
        self.FutureImports.update((al.name for al in node.names))

    def visit_Expr(self, node):
        self.visit(node.value)

    def visit_Constant(self, node):
        if not isinstance(node.value, str):
            raise _StopTraversal()

    def generic_visit(self, node):
        raise _StopTraversal()

<<<<<<< HEAD
class CollectLocals(gast.NodeVisitor):
    def __init__(self):
=======
class _CollectLocals(gast.NodeVisitor):

    def __init__(self, *, ast=gast):
        self.ast = ast
>>>>>>> 6f02909c
        self.Locals = set()
        self.NonLocals = set()

    def visit_FunctionDef(self, node):
        # no recursion
        self.Locals.add(node.name)

    visit_AsyncFunctionDef = visit_FunctionDef

    visit_ClassDef = visit_FunctionDef

    def visit_Nonlocal(self, node):
        self.NonLocals.update(name for name in node.names)

    visit_Global = visit_Nonlocal

    def visit_Name(self, node):
<<<<<<< HEAD
        if isinstance(node.ctx, pkg(node).Store) and node.id not in self.NonLocals:
=======
        if isinstance(node.ctx, self.ast.Store) and node.id not in self.NonLocals:
>>>>>>> 6f02909c
            self.Locals.add(node.id)

    def skip(self, _):
        pass

    visit_SetComp = visit_DictComp = visit_ListComp = skip
    visit_GeneratorExp = skip

    visit_Lambda = skip

    def visit_Import(self, node):
        for alias in node.names:
            base = alias.name.split(".", 1)[0]
            self.Locals.add(alias.asname or base)

    def visit_ImportFrom(self, node):
        for alias in node.names:
            self.Locals.add(alias.asname or alias.name)

_DeclarationStep, _DefinitionStep = object(), object()

class DefUseChains(gast.NodeVisitor):
    """
    Module visitor that gathers two kinds of informations:
        - locals: Dict[node, List[Def]], a mapping between a node and the list
          of variable defined in this node,
        - chains: Dict[node, Def], a mapping between nodes and their chains.

    >>> import gast as ast
    >>> module = ast.parse("from b import c, d; c()")
    >>> duc = DefUseChains()
    >>> duc.visit(module)
    >>> for head in duc.locals[module]:
    ...     print("{}: {}".format(head.name(), len(head.users())))
    c: 1
    d: 0
    >>> alias_def = duc.chains[module.body[0].names[0]]
    >>> print(alias_def)
    c -> (c -> (<Call> -> ()))

    One instance of DefUseChains is only suitable to analyse one AST Module in it's lifecycle.
    """


    def __init__(self, filename=None):
        """
            - filename: str, included in error messages if specified
        """
        self.chains = {}
        self.locals = defaultdict(list)
        self.filename = filename

        # deep copy of builtins, to remain reentrant
        self._builtins = {k: Def(v) for k, v in Builtins.items()}

        # function body are not executed when the function definition is met
        # this holds a list of the functions met during body processing
        self._defered = []

        # stack of mapping between an id and Names
        self._definitions = []

        # stack of scope depth
        self._scope_depths = []

        # stack of variable defined with the global keywords
        self._globals = []

        # stack of local identifiers, used to detect 'read before assign'
        self._precomputed_locals = []

        # stack of variable that were undefined when we met them, but that may
        # be defined in another path of the control flow (esp. in loop)
        self._undefs = []

        # stack of nodes starting a scope: class, module, function, generator expression, comprehension...
        self._scopes = []

        self._breaks = []
        self._continues = []

        # stack of list of annotations (annotation, heads, callback),
        # only used in the case of from __future__ import annotations feature.
        # the annotations are analyzed when the whole module has been processed,
        # it should be compatible with PEP 563, and minor changes are required to support PEP 649.
        self._defered_annotations = []

        # dead code levels, it's non null for code that cannot be executed
        self._deadcode = 0

        # attributes (re)set in visit_Module
        self.ast = gast
        self.module = None
        self.future_annotations = False

    #
    ## analysis helpers
    #
    def collect_future_imports(self, node):
        """
        Returns a set of future imports names for the given ast module.
        """
        assert isinstance(node, self.ast.Module)
        cf = _CollectFutureImports(ast=self.ast)
        cf.visit(node)
        return cf.FutureImports

    def collect_locals(self, node):
        '''
        Compute the set of identifiers local to a given node.

        This is meant to emulate a call to locals()
        '''
        visitor = _CollectLocals(ast=self.ast)
        visitor.generic_visit(node)
        return visitor.Locals

    if sys.version_info >= (3, 8):
        def _validate_comprehension(self, node):
            """
            Raises SyntaxError if:
            - a named expression is used in a comprehension iterable expression
            - a named expression rebinds a comprehension iteration variable
            """
            iter_names = set() # comprehension iteration variables
            for gen in node.generators:
                for namedexpr in (n for n in self.ast.walk(gen.iter) if isinstance(n, self.ast.NamedExpr)):
                    raise SyntaxError('assignment expression cannot be used '
                                        'in a comprehension iterable expression')
                iter_names.update(n.id for n in self.ast.walk(gen.target) 
                    if isinstance(n, self.ast.Name) and isinstance(n.ctx, self.ast.Store))
            for namedexpr in (n for n in self.ast.walk(node) if  isinstance(n, self.ast.NamedExpr)):
                bound = getattr(namedexpr.target, 'id', None)
                if bound in iter_names:
                    raise SyntaxError('assignment expression cannot rebind '
                                    "comprehension iteration variable '{}'".format(bound))
    else:
        def _validate_comprehension(self, node):
            pass

    @staticmethod
    def _iter_arguments(args):
        """
        Yields all arguments of the given ast.arguments instance.
        """
        for arg in args.args:
            yield arg
        # Compat: This method  is used for stdlib nodes as well before 3.8.
        for arg in getattr(args, 'posonlyargs', ()):
            yield arg
        if args.vararg:
            yield args.vararg
        for arg in args.kwonlyargs:
            yield arg
        if args.kwarg:
            yield args.kwarg

    def lookup_annotation_name_defs(self, name, heads, locals_map):
        r"""
        Simple identifier -> defs resolving.

        Lookup a name with the provided head nodes using the locals_map.
        Note that nonlocal and global keywords are ignored by this function.
        Only used to resolve annotations when PEP 563 is enabled.

        :param name: The identifier we're looking up.
        :param heads: List of ast scope statement that describe
            the path to the name context. i.e ``[<Module>, <ClassDef>, <FunctionDef>]``.
            The lookup will happend in the context of the body of tail of ``heads``
            Can be gathered with `Ancestors.parents`.
        :param locals_map: `DefUseChains.locals`.

        :raise LookupError: For
            - builtin names
            - wildcard imported names
            - unbound names

        :raise ValueError: When the heads is empty.

        This function can be used by client code like this:

        >>> import gast as ast
        >>> module = ast.parse("from b import c;import typing as t\nclass C:\n def f(self):self.var = c.Thing()")
        >>> duc = DefUseChains()
        >>> duc.visit(module)
        >>> ancestors = Ancestors()
        >>> ancestors.visit(module)
        ... # we're placing ourselves in the context of the function body
        >>> fn_scope = module.body[-1].body[-1]
        >>> assert isinstance(fn_scope, ast.FunctionDef)
        >>> heads = ancestors.parents(fn_scope) + [fn_scope]
        >>> print(duc.lookup_annotation_name_defs('t', heads, duc.locals)[0])
        t -> ()
        >>> print(duc.lookup_annotation_name_defs('c', heads, duc.locals)[0])
        c -> (c -> (Attribute -> (Call -> ())))
        >>> print(duc.lookup_annotation_name_defs('C', heads, duc.locals)[0])
        C -> ()
        """
        scopes = self._get_lookup_scopes(heads)
        scopes_len = len(scopes)
        if scopes_len>1:
            # start by looking at module scope first,
            # then try the theoretical runtime scopes.
            # putting the global scope last in the list so annotation are
            # resolve using he global namespace first. this is the way pyright does.
            scopes.append(scopes.pop(0))
        try:
            return self._lookup(name, scopes, locals_map)
        except LookupError:
            raise LookupError("'{}' not found in {}, might be a builtin".format(name, heads[-1]))

    def _get_lookup_scopes(self, heads):
        # heads[-1] is the direct enclosing scope and heads[0] is the module.
        # returns a list based on the elements of heads, but with
        # the ignorable scopes removed. Ignorable in the sens that the lookup
        # will never happend in this scope for the given context.

        heads = list(heads) # avoid modifying the list (important)
        try:
            direct_scope = heads.pop(-1) # this scope is the only one that can be a class
        except IndexError:
            raise ValueError('invalid heads: must include at least one element')
        try:
            global_scope = heads.pop(0)
        except IndexError:
            # we got only a global scope
            return [direct_scope]
        # more of less modeling what's described here.
        # https://github.com/gvanrossum/gvanrossum.github.io/blob/main/formal/scopesblog.md
        other_scopes = [s for s in heads if isinstance(s, (
                    self.ast.FunctionDef, self.ast.AsyncFunctionDef,
                    self.ast.Lambda, self.ast.DictComp, self.ast.ListComp,
                    self.ast.SetComp, self.ast.GeneratorExp))]
        return [global_scope] + other_scopes + [direct_scope]

    def _lookup(self, name, scopes, locals_map):
        context = scopes.pop()
        defs = []
        for loc in locals_map.get(context, ()):
            if loc.name() == name and loc.islive:
                defs.append(loc)
        if defs:
            return defs
        elif len(scopes)==0:
            raise LookupError()
        return self._lookup(name, scopes, locals_map)

    #
    ## test helpers
    #
    def _dump_locals(self, node, only_live=False):
        """
        Like `dump_definitions` but returns the result grouped by symbol name and it includes linenos.

        :Returns: List of string formatted like: '{symbol name}:{def lines}'
        """
        groupped = defaultdict(list)
        for d in self.locals[node]:
            if not only_live or d.islive:
                groupped[d.name()].append(d)
                                               # Compat: the linenumber is None on gast when unset in ast, so use None when unset.
        return ['{}:{}'.format(name, ','.join([str(getattr(d.node, 'lineno', None)) for d in defs])) \
            for name,defs in groupped.items()]

    def dump_definitions(self, node, ignore_builtins=True):
<<<<<<< HEAD
        if isinstance(node, pkg(node).Module) and not ignore_builtins:
=======
        if isinstance(node, self.ast.Module) and not ignore_builtins:
>>>>>>> 6f02909c
            builtins = {d for d in self._builtins.values()}
            return sorted(d.name()
                          for d in self.locals[node] if d not in builtins)
        else:
            return sorted(d.name() for d in self.locals[node])

    def dump_chains(self, node):
        chains = []
        for d in self.locals[node]:
            chains.append(str(d))
        return chains

    def location(self, node):
        if hasattr(node, "lineno"):
            filename = "{}:".format(
                "<unknown>" if self.filename is None else self.filename
            )
            return " at {}{}:{}".format(filename,
                                            node.lineno,
                                            # Compat: Not all stdlib nodes have a col_offset
                                            getattr(node, 'col_offset', None))
        else:
            return ""

    def unbound_identifier(self, name, node):
        self.warn("unbound identifier '{}'".format(name), node)
    
    def warn(self, msg, node):
        print("W: {}{}".format(msg, self.location(node)))

    def invalid_name_lookup(self, name, scope, precomputed_locals, local_defs):
        # We may hit the situation where we refer to a local variable which is
        # not bound yet. This is a runtime error in Python, so we try to detect
        # it statically.

        # not a local variable => fine
        if name not in precomputed_locals:
            return

        # It's meant to be a local, but can we resolve it by a local lookup?
        islocal = any((name in defs or '*' in defs) for defs in local_defs)

        # At class scope, it's ok to refer to a global even if we also have a
        # local definition for that variable. Stated other wise
        #
        # >>> a = 1
        # >>> def foo(): a = a
        # >>> foo() # fails, a is a local referenced before being assigned
        # >>> class bar: a = a
        # >>> bar() # ok, and `bar.a is a`
<<<<<<< HEAD
        if isinstance(scope, pkg(scope).ClassDef):
=======
        if isinstance(scope, self.ast.ClassDef):
>>>>>>> 6f02909c
            top_level_definitions = self._definitions[0:-self._scope_depths[0]]
            isglobal = any((name in top_lvl_def or '*' in top_lvl_def)
                           for top_lvl_def in top_level_definitions)
            return not islocal and not isglobal
        else:
            return not islocal

    def compute_annotation_defs(self, node, quiet=False):
        name = node.id
        # resolving an annotation is a bit different
        # form other names.
        try:
            return self.lookup_annotation_name_defs(name, self._scopes, self.locals)
        except LookupError:
            # fallback to regular behaviour on module scope
            # to support names from builtins or wildcard imports.
            return self.compute_defs(node, quiet=quiet)

    def compute_defs(self, node, quiet=False):
        '''
        Performs an actual lookup of node's id in current context, returning
        the list of def linked to that use.
        '''
        name = node.id
        stars = []

        # If the `global` keyword has been used, honor it
        if any(name in _globals for _globals in self._globals):
            looked_up_definitions = self._definitions[0:-self._scope_depths[0]]
        else:
            # List of definitions to check. This includes all non-class
            # definitions *and* the last definition. Class definitions are not
            # included because they require fully qualified access.
            looked_up_definitions = []

            scopes_iter = iter(reversed(self._scopes))
            depths_iter = iter(reversed(self._scope_depths))
            precomputed_locals_iter = iter(reversed(self._precomputed_locals))

            # Keep the last scope because we could be in class scope, in which
            # case we don't need fully qualified access.
            lvl = depth = next(depths_iter)
            precomputed_locals = next(precomputed_locals_iter)
            base_scope = next(scopes_iter)
            defs = self._definitions[depth:]
            if not self.invalid_name_lookup(name, base_scope, precomputed_locals, defs):
                looked_up_definitions.extend(reversed(defs))

                # Iterate over scopes, filtering out class scopes.
                for scope, depth, precomputed_locals in zip(scopes_iter,
                                                            depths_iter,
                                                            precomputed_locals_iter):
<<<<<<< HEAD
                    if not isinstance(scope, pkg(scope).ClassDef):
=======
                    if not isinstance(scope, self.ast.ClassDef):
>>>>>>> 6f02909c
                        defs = self._definitions[lvl + depth: lvl]
                        if self.invalid_name_lookup(name, base_scope, precomputed_locals, defs):
                            looked_up_definitions.append(StopIteration)
                            break
                        looked_up_definitions.extend(reversed(defs))
                    lvl += depth

        for defs in looked_up_definitions:
            if defs is StopIteration:
                break
            elif name in defs:
                return defs[name] if not stars else stars + list(defs[name])
            elif "*" in defs:
                stars.extend(defs["*"])

        d = self.chains.setdefault(node, Def(node))

        if self._undefs:
            self._undefs[-1][name].append((d, stars))

        if stars:
            return stars + [d]
        else:
            if not self._undefs and not quiet:
                self.unbound_identifier(name, node)
            return [d]

    defs = compute_defs

    def process_body(self, stmts):
        if not stmts:
            return

        deadcode = False
        ast = pkg(stmts[0])
        for stmt in stmts:
            self.visit(stmt)
            if isinstance(stmt, (self.ast.Break, self.ast.Continue, self.ast.Raise)):
                if not deadcode:
                    deadcode = True
                    self._deadcode += 1
        if deadcode:
            self._deadcode -= 1

    def process_undefs(self):
        for undef_name, _undefs in self._undefs[-1].items():
            if undef_name in self._definitions[-1]:
                for newdef in self._definitions[-1][undef_name]:
                    for undef, _ in _undefs:
                        for user in undef.users():
                            newdef.add_user(user)
            else:
                for undef, stars in _undefs:
                    if not stars:
                        self.unbound_identifier(undef_name, undef.node)
        self._undefs.pop()

    @contextmanager
    def ScopeContext(self, node):
        self._scopes.append(node)
        self._scope_depths.append(-1)
        self._definitions.append(defaultdict(ordered_set))
        self._globals.append(set())
        self._precomputed_locals.append(self.collect_locals(node))
        yield
        self._precomputed_locals.pop()
        self._globals.pop()
        self._definitions.pop()
        self._scope_depths.pop()
        self._scopes.pop()

    CompScopeContext = ScopeContext

    @contextmanager
    def DefinitionContext(self, definitions):
        self._definitions.append(definitions)
        self._scope_depths[-1] -= 1
        yield self._definitions[-1]
        self._scope_depths[-1] += 1
        self._definitions.pop()


    @contextmanager
    def SwitchScopeContext(self, defs, scopes, scope_depths, precomputed_locals):
        scope_depths, self._scope_depths = self._scope_depths, scope_depths
        scopes, self._scopes = self._scopes, scopes
        defs, self._definitions = self._definitions, defs
        precomputed_locals, self._precomputed_locals = self._precomputed_locals, precomputed_locals
        yield
        self._definitions = defs
        self._scopes = scopes
        self._scope_depths = scope_depths
        self._precomputed_locals = precomputed_locals

    def process_functions_bodies(self):
        for fnode, defs, scopes, scope_depths, precomputed_locals in self._defered:
            visitor = getattr(self,
                              "visit_{}".format(type(fnode).__name__))
            with self.SwitchScopeContext(defs, scopes, scope_depths, precomputed_locals):
                visitor(fnode, step=_DefinitionStep)

    def process_annotations(self):
        compute_defs, self.defs = self.defs,  self.compute_annotation_defs
        for annnode, heads, cb in self._defered_annotations[-1]:
            visitor = getattr(self,
                                "visit_{}".format(type(annnode).__name__))
            currenthead, self._scopes = self._scopes, heads
            cb(visitor(annnode)) if cb else visitor(annnode)
            self._scopes = currenthead
        self.defs = compute_defs

    # stmt
    def visit_Module(self, node):
        # Compat
        if not isinstance(node, gast.Module):
            self._support_stdlib()
        
        # save module node
        self.module = node

        futures = self.collect_future_imports(node)
        # determine whether the PEP563 is enabled
        # allow manual enabling of DefUseChains.future_annotations
        self.future_annotations |= 'annotations' in futures

        with self.ScopeContext(node):


            self._definitions[-1].update(
                {k: ordered_set((v,)) for k, v in self._builtins.items()}
            )

            self._defered_annotations.append([])
            self.process_body(node.body)

            # handle function bodies
            self.process_functions_bodies()

            # handle defered annotations as in from __future__ import annotations
            self.process_annotations()
            self._defered_annotations.pop()

            # various sanity checks
            if __debug__:
                overloaded_builtins = set()
                for d in self.locals[node]:
                    name = d.name()
                    if name in self._builtins:
                        overloaded_builtins.add(name)
                    assert name in self._definitions[0], (name, d.node)

                nb_defs = len(self._definitions[0])
                nb_bltns = len(self._builtins)
                nb_overloaded_bltns = len(overloaded_builtins)
                nb_heads = len({d.name() for d in self.locals[node]})
                assert nb_defs == nb_heads + nb_bltns - nb_overloaded_bltns

        assert not self._definitions
        assert not self._defered_annotations
        assert not self._scopes
        assert not self._scope_depths
        assert not self._precomputed_locals

    def set_definition(self, name, dnode_or_dnodes, index=-1):
        if self._deadcode:
            return

        if isinstance(dnode_or_dnodes, Def):
            dnodes = ordered_set((dnode_or_dnodes,))
        else:
            dnodes = ordered_set(dnode_or_dnodes)

        # set the islive flag to False on killed Defs
        for d in self._definitions[index].get(name, ()):
<<<<<<< HEAD
            if not isinstance(d.node, gast.AST):
=======
            if not isinstance(d.node, self.ast.AST):
>>>>>>> 6f02909c
                # A builtin: we never explicitely mark the builtins as killed, since 
                # it can be easily deducted.
                continue
            if d in dnodes or any(d in definitions.get(name, ()) for 
                   definitions in self._definitions[:index]):
                # The definition exists in another definition context, so we can't
                # be sure wether it's killed or not, this happens when:
                # - a variable is conditionnaly declared (d in dnodes)
                # - a variable is conditionnaly killed (any(...))
                continue
            d.islive = False

        self._definitions[index][name] = dnodes

    @staticmethod
    def add_to_definition(definition, name, dnode_or_dnodes):
        if isinstance(dnode_or_dnodes, Def):
            definition[name].add(dnode_or_dnodes)
        else:
            definition[name].update(dnode_or_dnodes)

    def extend_definition(self, name, dnode_or_dnodes):
        if self._deadcode:
            return
        DefUseChains.add_to_definition(self._definitions[-1], name,
                                       dnode_or_dnodes)

    def extend_global(self, name, dnode_or_dnodes):
        if self._deadcode:
            return
        # `name` *should* be in self._definitions[0] because we extend the
        # globals. Yet the original code maybe faulty and we need to cope with
        # it.
        if name not in self._definitions[0]:
            if isinstance(dnode_or_dnodes, Def):
                self.locals[self.module].append(dnode_or_dnodes)
            else:
                self.locals[self.module].extend(dnode_or_dnodes)
        DefUseChains.add_to_definition(self._definitions[0], name,
                                       dnode_or_dnodes)

    def set_or_extend_global(self, name, dnode):
        if self._deadcode:
            return
        if name not in self._definitions[0]:
            self.locals[self.module].append(dnode)
        DefUseChains.add_to_definition(self._definitions[0], name, dnode)

    def visit_annotation(self, node):
        annotation = getattr(node, 'annotation', None)
        if annotation:
            self.visit(annotation)

    def visit_skip_annotation(self, node):
<<<<<<< HEAD
        if isinstance(node, pkg(node).Name):
=======
        if isinstance(node, self.ast.Name):
>>>>>>> 6f02909c
            self.visit_Name(node, skip_annotation=True)
        else:
            self.visit(node)

    def visit_FunctionDef(self, node, step=_DeclarationStep):
        if step is _DeclarationStep:
            dnode = self.chains.setdefault(node, Def(node))
            self.add_to_locals(node.name, dnode)

            if not self.future_annotations:
                for arg in self._iter_arguments(node.args):
                    self.visit_annotation(arg)

            else:
                # annotations are to be analyzed later as well
                currentscopes = list(self._scopes)
                if node.returns:
                    self._defered_annotations[-1].append(
                        (node.returns, currentscopes, None))
                for arg in self._iter_arguments(node.args):
                    if arg.annotation:
                        self._defered_annotations[-1].append(
                            (arg.annotation, currentscopes, None))

            for kw_default in filter(None, node.args.kw_defaults):
                self.visit(kw_default).add_user(dnode)
            for default in node.args.defaults:
                self.visit(default).add_user(dnode)
            for decorator in node.decorator_list:
                self.visit(decorator)

            if not self.future_annotations and node.returns:
                self.visit(node.returns)

            self.set_definition(node.name, dnode)

            self._defered.append((node,
                                  list(self._definitions),
                                  list(self._scopes),
                                  list(self._scope_depths),
                                  list(self._precomputed_locals)))
        elif step is _DefinitionStep:
            with self.ScopeContext(node):
                for arg in self._iter_arguments(node.args):
                    self.visit_skip_annotation(arg)
                self.process_body(node.body)
        else:
            raise NotImplementedError()

    visit_AsyncFunctionDef = visit_FunctionDef

    def visit_ClassDef(self, node):
        dnode = self.chains.setdefault(node, Def(node))
        self.add_to_locals(node.name, dnode)

        for base in node.bases:
            self.visit(base).add_user(dnode)
        for keyword in node.keywords:
            self.visit(keyword.value).add_user(dnode)
        for decorator in node.decorator_list:
            self.visit(decorator).add_user(dnode)

        with self.ScopeContext(node):
            self.set_definition("__class__", Def("__class__"))
            self.process_body(node.body)

        self.set_definition(node.name, dnode)


    def visit_Return(self, node):
        if node.value:
            self.visit(node.value)

    def visit_Break(self, _):
        for k, v in self._definitions[-1].items():
            DefUseChains.add_to_definition(self._breaks[-1], k, v)
        self._definitions[-1].clear()

    def visit_Continue(self, _):
        for k, v in self._definitions[-1].items():
            DefUseChains.add_to_definition(self._continues[-1], k, v)
        self._definitions[-1].clear()

    def visit_Delete(self, node):
        for target in node.targets:
            self.visit(target)

    def visit_Assign(self, node):
        # link is implicit through ctx
        self.visit(node.value)
        for target in node.targets:
            self.visit(target)

    def visit_AnnAssign(self, node):
        if node.value:
            self.visit(node.value)
        if not self.future_annotations:
            self.visit(node.annotation)
        else:
            self._defered_annotations[-1].append(
                (node.annotation, list(self._scopes), None))
        self.visit(node.target)

    def visit_AugAssign(self, node):
        dvalue = self.visit(node.value)
<<<<<<< HEAD
        if isinstance(node.target, pkg(node).Name):
            ctx, node.target.ctx = node.target.ctx, pkg(node).Load()
=======
        if isinstance(node.target, self.ast.Name):
            ctx, node.target.ctx = node.target.ctx, self.ast.Load()
>>>>>>> 6f02909c
            dtarget = self.visit(node.target)
            dvalue.add_user(dtarget)
            node.target.ctx = ctx
            if any(node.target.id in _globals for _globals in self._globals):
                self.extend_global(node.target.id, dtarget)
            else:
                loaded_from = [d.name() for d in self.defs(node.target,
                                                           quiet=True)]
                self.set_definition(node.target.id, dtarget)
                # If we augassign from a value that comes from '*', let's use
                # this node as the definition point.
                if '*' in loaded_from:
                    self.locals[self._scopes[-1]].append(dtarget)
        else:
            self.visit(node.target).add_user(dvalue)

    def visit_For(self, node):
        self.visit(node.iter)

        self._breaks.append(defaultdict(ordered_set))
        self._continues.append(defaultdict(ordered_set))

        self._undefs.append(defaultdict(list))
        with self.DefinitionContext(self._definitions[-1].copy()) as body_defs:
            self.visit(node.target)
            self.process_body(node.body)
            self.process_undefs()

            continue_defs = self._continues.pop()
            for d, u in continue_defs.items():
                self.extend_definition(d, u)
            self._continues.append(defaultdict(ordered_set))

            # extra round to ``emulate'' looping
            self.visit(node.target)
            self.process_body(node.body)

            # process else clause in case of late break
            with self.DefinitionContext(defaultdict(ordered_set)) as orelse_defs:
                self.process_body(node.orelse)

            break_defs = self._breaks.pop()
            continue_defs = self._continues.pop()


        for d, u in orelse_defs.items():
            self.extend_definition(d, u)

        for d, u in continue_defs.items():
            self.extend_definition(d, u)

        for d, u in break_defs.items():
            self.extend_definition(d, u)

        for d, u in body_defs.items():
            self.extend_definition(d, u)

    visit_AsyncFor = visit_For

    def visit_While(self, node):

        with self.DefinitionContext(self._definitions[-1].copy()):
            self._undefs.append(defaultdict(list))
            self._breaks.append(defaultdict(ordered_set))
            self._continues.append(defaultdict(ordered_set))

            self.process_body(node.orelse)

        with self.DefinitionContext(self._definitions[-1].copy()) as body_defs:

            self.visit(node.test)
            self.process_body(node.body)

            self.process_undefs()

            continue_defs = self._continues.pop()
            for d, u in continue_defs.items():
                self.extend_definition(d, u)
            self._continues.append(defaultdict(ordered_set))

            # extra round to simulate loop
            self.visit(node.test)
            self.process_body(node.body)

            # the false branch of the eval
            self.visit(node.test)

            with self.DefinitionContext(self._definitions[-1].copy()) as orelse_defs:
                self.process_body(node.orelse)

        break_defs = self._breaks.pop()
        continue_defs = self._continues.pop()

        for d, u in continue_defs.items():
            self.extend_definition(d, u)

        for d, u in break_defs.items():
            self.extend_definition(d, u)

        for d, u in orelse_defs.items():
            self.extend_definition(d, u)

        for d, u in body_defs.items():
            self.extend_definition(d, u)

    def visit_If(self, node):
        self.visit(node.test)

        # putting a copy of current level to handle nested conditions
        with self.DefinitionContext(self._definitions[-1].copy()) as body_defs:
            self.process_body(node.body)

        with self.DefinitionContext(self._definitions[-1].copy()) as orelse_defs:
            self.process_body(node.orelse)

        for d in body_defs:
            if d in orelse_defs:
                self.set_definition(d, body_defs[d] + orelse_defs[d])
            else:
                self.extend_definition(d, body_defs[d])

        for d in orelse_defs:
            if d in body_defs:
                pass  # already done in the previous loop
            else:
                self.extend_definition(d, orelse_defs[d])

    def visit_With(self, node):
        for withitem in node.items:
            self.visit(withitem)
        self.process_body(node.body)

    visit_AsyncWith = visit_With

    def visit_Raise(self, node):
        self.generic_visit(node)

    def visit_Try(self, node):
        with self.DefinitionContext(self._definitions[-1].copy()) as failsafe_defs:
            self.process_body(node.body)
            self.process_body(node.orelse)

        # handle the fact that definitions may have fail
        for d in failsafe_defs:
            self.extend_definition(d, failsafe_defs[d])

        for excepthandler in node.handlers:
            with self.DefinitionContext(defaultdict(ordered_set)) as handler_def:
                self.visit(excepthandler)

            for hd in handler_def:
                self.extend_definition(hd, handler_def[hd])

        self.process_body(node.finalbody)

    visit_TryStar = visit_Try

    def visit_Assert(self, node):
        self.visit(node.test)
        if node.msg:
            self.visit(node.msg)

    def add_to_locals(self, name, dnode):
        if any(name in _globals for _globals in self._globals):
            self.set_or_extend_global(name, dnode)
        else:
            self.locals[self._scopes[-1]].append(dnode)

    def visit_Import(self, node):
        for alias in node.names:
            dalias = self.chains.setdefault(alias, Def(alias))
            base = alias.name.split(".", 1)[0]
            self.set_definition(alias.asname or base, dalias)
            self.add_to_locals(alias.asname or base, dalias)

    def visit_ImportFrom(self, node):
        for alias in node.names:
            dalias = self.chains.setdefault(alias, Def(alias))
            if alias.name == '*':
                self.extend_definition('*', dalias)
            else:
                self.set_definition(alias.asname or alias.name, dalias)
            self.add_to_locals(alias.asname or alias.name, dalias)

    def visit_Global(self, node):
        for name in node.names:
            self._globals[-1].add(name)

    def visit_Nonlocal(self, node):
        for name in node.names:
            # Exclude global scope
            global_scope_depth = -self._scope_depths[0]
            for d in reversed(self._definitions[global_scope_depth: -1]):
                if name not in d:
                    continue
                else:
                    # this rightfully creates aliasing
                    self.set_definition(name, d[name])
                    break
            else:
                self.unbound_identifier(name, node)

    def visit_Expr(self, node):
        self.generic_visit(node)

    # expr
    def visit_BoolOp(self, node):
        dnode = self.chains.setdefault(node, Def(node))
        for value in node.values:
            self.visit(value).add_user(dnode)
        return dnode

    def visit_BinOp(self, node):
        dnode = self.chains.setdefault(node, Def(node))
        self.visit(node.left).add_user(dnode)
        self.visit(node.right).add_user(dnode)
        return dnode

    def visit_UnaryOp(self, node):
        dnode = self.chains.setdefault(node, Def(node))
        self.visit(node.operand).add_user(dnode)
        return dnode

    def visit_Lambda(self, node, step=_DeclarationStep):
        if step is _DeclarationStep:
            dnode = self.chains.setdefault(node, Def(node))
            for default in node.args.defaults:
                self.visit(default).add_user(dnode)
            # a lambda never has kw_defaults
            self._defered.append((node,
                                  list(self._definitions),
                                  list(self._scopes),
                                  list(self._scope_depths),
                                  list(self._precomputed_locals)))
            return dnode
        elif step is _DefinitionStep:
            dnode = self.chains[node]
            with self.ScopeContext(node):
                for a in self._iter_arguments(node.args):
                    self.visit(a)
                self.visit(node.body).add_user(dnode)
            return dnode
        else:
            raise NotImplementedError()

    def visit_IfExp(self, node):
        dnode = self.chains.setdefault(node, Def(node))
        self.visit(node.test).add_user(dnode)
        self.visit(node.body).add_user(dnode)
        self.visit(node.orelse).add_user(dnode)
        return dnode

    def visit_Dict(self, node):
        dnode = self.chains.setdefault(node, Def(node))
        for key in filter(None, node.keys):
            self.visit(key).add_user(dnode)
        for value in node.values:
            self.visit(value).add_user(dnode)
        return dnode

    def visit_Set(self, node):
        dnode = self.chains.setdefault(node, Def(node))
        for elt in node.elts:
            self.visit(elt).add_user(dnode)
        return dnode

    def visit_ListComp(self, node):
        dnode = self.chains.setdefault(node, Def(node))
        try:
            self._validate_comprehension(node)
        except SyntaxError as e:
            self.warn(str(e), node)
            return dnode
        with self.CompScopeContext(node):
            for i, comprehension in enumerate(node.generators):
                self.visit_comprehension(comprehension, 
                                         is_nested=i!=0).add_user(dnode)
            self.visit(node.elt).add_user(dnode)

        return dnode

    visit_SetComp = visit_ListComp

    def visit_DictComp(self, node):
        dnode = self.chains.setdefault(node, Def(node))
        try:
            self._validate_comprehension(node)
        except SyntaxError as e:
            self.warn(str(e), node)
            return dnode
        with self.CompScopeContext(node):
            for i, comprehension in enumerate(node.generators):
                self.visit_comprehension(comprehension, 
                                         is_nested=i!=0).add_user(dnode)
            self.visit(node.key).add_user(dnode)
            self.visit(node.value).add_user(dnode)

        return dnode

    visit_GeneratorExp = visit_ListComp

    def visit_Await(self, node):
        dnode = self.chains.setdefault(node, Def(node))
        self.visit(node.value).add_user(dnode)
        return dnode

    def visit_Yield(self, node):
        dnode = self.chains.setdefault(node, Def(node))
        if node.value:
            self.visit(node.value).add_user(dnode)
        return dnode

    visit_YieldFrom = visit_Await

    def visit_Compare(self, node):
        dnode = self.chains.setdefault(node, Def(node))
        self.visit(node.left).add_user(dnode)
        for expr in node.comparators:
            self.visit(expr).add_user(dnode)
        return dnode

    def visit_Call(self, node):
        dnode = self.chains.setdefault(node, Def(node))
        self.visit(node.func).add_user(dnode)
        for arg in node.args:
            self.visit(arg).add_user(dnode)
        for kw in node.keywords:
            self.visit(kw.value).add_user(dnode)
        return dnode

    visit_Repr = visit_Await

    def visit_Constant(self, node):
        dnode = self.chains.setdefault(node, Def(node))
        return dnode

    def visit_FormattedValue(self, node):
        dnode = self.chains.setdefault(node, Def(node))
        self.visit(node.value).add_user(dnode)
        if node.format_spec:
            self.visit(node.format_spec).add_user(dnode)
        return dnode

    def visit_JoinedStr(self, node):
        dnode = self.chains.setdefault(node, Def(node))
        for value in node.values:
            self.visit(value).add_user(dnode)
        return dnode

    visit_Attribute = visit_Await

    def visit_Subscript(self, node):
        dnode = self.chains.setdefault(node, Def(node))
        self.visit(node.value).add_user(dnode)
        self.visit(node.slice).add_user(dnode)
        return dnode

    def visit_Starred(self, node):
<<<<<<< HEAD
        if isinstance(node.ctx, pkg(node).Store):
=======
        if isinstance(node.ctx, self.ast.Store):
>>>>>>> 6f02909c
            return self.visit(node.value)
        else:
            dnode = self.chains.setdefault(node, Def(node))
            self.visit(node.value).add_user(dnode)
            return dnode

    def visit_NamedExpr(self, node):
        dnode = self.chains.setdefault(node, Def(node))
        self.visit(node.value).add_user(dnode)
<<<<<<< HEAD
        if isinstance(node.target, pkg(node).Name):
=======
        if isinstance(node.target, self.ast.Name):
>>>>>>> 6f02909c
            self.visit_Name(node.target, named_expr=True)
        return dnode

    def is_in_current_scope(self, name):
        return any(name in defs
                   for defs in self._definitions[self._scope_depths[-1]:])

    def _first_non_comprehension_scope(self):
        index = -1
        enclosing_scope = self._scopes[index]
<<<<<<< HEAD
        ast = pkg(enclosing_scope)
        while isinstance(enclosing_scope, (ast.DictComp, ast.ListComp,
                                            ast.SetComp, ast.GeneratorExp)):
=======
        while isinstance(enclosing_scope, (self.ast.DictComp, self.ast.ListComp, 
                                            self.ast.SetComp, self.ast.GeneratorExp)):
>>>>>>> 6f02909c
            index -= 1
            enclosing_scope = self._scopes[index]
        return index, enclosing_scope

    def visit_Name(self, node, skip_annotation=False, named_expr=False):
<<<<<<< HEAD
        ast = pkg(node)
        if isinstance(node.ctx, (ast.Param, ast.Store)):
=======
        if isinstance(node.ctx, (self.ast.Param, self.ast.Store)):
>>>>>>> 6f02909c
            dnode = self.chains.setdefault(node, Def(node))
            # FIXME: find a smart way to merge the code below with add_to_locals
            if any(node.id in _globals for _globals in self._globals):
                self.set_or_extend_global(node.id, dnode)
            else:
                # special code for warlus target: should be 
                # stored in first non comprehension scope
                index, enclosing_scope = (self._first_non_comprehension_scope() 
                                          if named_expr else (-1, self._scopes[-1]))

                if index < -1 and isinstance(enclosing_scope, self.ast.ClassDef):
                    # invalid named expression, not calling set_definition.
                    self.warn('assignment expression within a comprehension '
                              'cannot be used in a class body', node)
                    return dnode

                self.set_definition(node.id, dnode, index)
                if dnode not in self.locals[self._scopes[index]]:
                    self.locals[self._scopes[index]].append(dnode)

            # Compat: Name.annotation is a special case because of gast
            if getattr(node, 'annotation', None) is not None and not skip_annotation and not self.future_annotations:
                self.visit(node.annotation)


        elif isinstance(node.ctx, (self.ast.Load, self.ast.Del)):
            node_in_chains = node in self.chains
            if node_in_chains:
                dnode = self.chains[node]
            else:
                dnode = Def(node)
            for d in self.defs(node):
                d.add_user(dnode)
            if not node_in_chains:
                self.chains[node] = dnode
            # currently ignore the effect of a del
        else:
            raise NotImplementedError()
        return dnode

    def visit_Destructured(self, node):
        ast = pkg(node)
        dnode = self.chains.setdefault(node, Def(node))
        tmp_store = self.ast.Store()
        for elt in node.elts:
            if isinstance(elt, self.ast.Name):
                tmp_store, elt.ctx = elt.ctx, tmp_store
                self.visit(elt)
                tmp_store, elt.ctx = elt.ctx, tmp_store
            elif isinstance(elt, (self.ast.Subscript, self.ast.Starred, self.ast.Attribute)):
                self.visit(elt)
            elif isinstance(elt, (self.ast.List, self.ast.Tuple)):
                self.visit_Destructured(elt)
        return dnode

    def visit_List(self, node):
<<<<<<< HEAD
        ast = pkg(node)
        if isinstance(node.ctx, ast.Load):
=======
        if isinstance(node.ctx,self.ast.Load):
>>>>>>> 6f02909c
            dnode = self.chains.setdefault(node, Def(node))
            for elt in node.elts:
                self.visit(elt).add_user(dnode)
            return dnode
        # unfortunately, destructured node are marked as Load,
        # only the parent List/Tuple is marked as Store
        elif isinstance(node.ctx, self.ast.Store):
            return self.visit_Destructured(node)

    visit_Tuple = visit_List

    # slice

    def visit_Slice(self, node):
        dnode = self.chains.setdefault(node, Def(node))
        if node.lower:
            self.visit(node.lower).add_user(dnode)
        if node.upper:
            self.visit(node.upper).add_user(dnode)
        if node.step:
            self.visit(node.step).add_user(dnode)
        return dnode

    # misc

    def visit_comprehension(self, node, is_nested):
        dnode = self.chains.setdefault(node, Def(node))
        if not is_nested:
            # There's one part of a comprehension or generator expression that executes in the surrounding scope, 
            # it's the expression for the outermost iterable.
            with self.SwitchScopeContext(self._definitions[:-1], self._scopes[:-1], 
                                        self._scope_depths[:-1], self._precomputed_locals[:-1]):
                self.visit(node.iter).add_user(dnode)
        else:
            # If a comprehension has multiple for clauses, 
            # the iterables of the inner for clauses are evaluated in the comprehension's scope:
            self.visit(node.iter).add_user(dnode)
        self.visit(node.target)
        for if_ in node.ifs:
            self.visit(if_).add_user(dnode)
        return dnode

    def visit_excepthandler(self, node):
        dnode = self.chains.setdefault(node, Def(node))
        if node.type:
            self.visit(node.type).add_user(dnode)
        if node.name:
            self.visit(node.name).add_user(dnode)
        self.process_body(node.body)
        return dnode

    def visit_arguments(self, node):
        for arg in self._iter_arguments(node):
            self.visit(arg)

    def visit_withitem(self, node):
        dnode = self.chains.setdefault(node, Def(node))
        self.visit(node.context_expr).add_user(dnode)
        if node.optional_vars:
            self.visit(node.optional_vars)
        return dnode

    # pattern

    def visit_Match(self, node):

        self.visit(node.subject)

        defs = []
        for kase in node.cases:
            if kase.guard:
                self.visit(kase.guard)
            self.visit(kase.pattern)

            with self.DefinitionContext(self._definitions[-1].copy()) as case_defs:
                self.process_body(kase.body)
            defs.append(case_defs)

        if len(defs) < 2:
            defs += [[]] * (2 - len(defs))

        body_defs, orelse_defs, *rest = defs

        while True:
            # merge defs, like in if-else but repeat the process for x branches
            for d in body_defs:
                if d in orelse_defs:
                    self.set_definition(d, body_defs[d] + orelse_defs[d])
                else:
                    self.extend_definition(d, body_defs[d])

            for d in orelse_defs:
                if d in body_defs:
                    pass  # already done in the previous loop
                else:
                    self.extend_definition(d, orelse_defs[d])

            if not rest:
                break

            body_defs = self._definitions[-1]
            orelse_defs, *rest = rest

    def visit_MatchValue(self, node):
        dnode = self.chains.setdefault(node, Def(node))
        self.visit(node.value)
        return dnode

    visit_MatchSingleton = visit_MatchValue

    def visit_MatchSequence(self, node):
        ast = pkg(node)
        # mimics a list
        with _rename_attrs(node, ctx=self.ast.Load(), elts=node.patterns):
            return self.visit_List(node)

    def visit_MatchMapping(self, node):
        dnode = self.chains.setdefault(node, Def(node))
        with _rename_attrs(node, values=node.patterns):
            # mimics a dict
            self.visit_Dict(node)
        if node.rest:
<<<<<<< HEAD
            with _rename_attrs(node, id=node.rest, ctx=pkg(node).Store(), annotation=None):
=======
            with _rename_attrs(node, id=node.rest, ctx=self.ast.Store(), annotation=None):
>>>>>>> 6f02909c
                self.visit_Name(node)
        return dnode

    def visit_MatchClass(self, node):
        # mimics a call
        dnode = self.chains.setdefault(node, Def(node))
        self.visit(node.cls).add_user(dnode)
        for arg in node.patterns:
            self.visit(arg).add_user(dnode)
        for kw in node.kwd_patterns:
            self.visit(kw).add_user(dnode)
        return dnode

    def visit_MatchStar(self, node):
        dnode = self.chains.setdefault(node, Def(node))
        if node.name:
            # mimics store name
<<<<<<< HEAD
            with _rename_attrs(node, id=node.name, ctx=pkg(node).Store(), annotation=None):
=======
            with _rename_attrs(node, id=node.name, ctx=self.ast.Store(), annotation=None):
>>>>>>> 6f02909c
                self.visit_Name(node)
        return dnode

    def visit_MatchAs(self, node):
        dnode = self.chains.setdefault(node, Def(node))
        if node.pattern:
            self.visit(node.pattern)
        if node.name:
<<<<<<< HEAD
            with _rename_attrs(node, id=node.name, ctx=pkg(node).Store(), annotation=None):
=======
            with _rename_attrs(node, id=node.name, ctx=self.ast.Store(), annotation=None):
>>>>>>> 6f02909c
                self.visit_Name(node)
        return dnode

    def visit_MatchOr(self, node):
        dnode = self.chains.setdefault(node, Def(node))
        for pat in node.patterns:
            self.visit(pat).add_user(dnode)
        return dnode


<<<<<<< HEAD
def _validate_comprehension(node):
    """
    Raises SyntaxError if:
     - a named expression is used in a comprehension iterable expression
     - a named expression rebinds a comprehension iteration variable
    """
    ast = pkg(node)
    iter_names = set() # comprehension iteration variables
    for gen in node.generators:
        for namedexpr in (n for n in ast.walk(gen.iter) if isinstance(n, ast.NamedExpr)):
            raise SyntaxError('assignment expression cannot be used '
                                'in a comprehension iterable expression')
        iter_names.update(n.id for n in ast.walk(gen.target) 
            if isinstance(n, ast.Name) and isinstance(n.ctx, ast.Store))
    for namedexpr in (n for n in ast.walk(node) if  isinstance(n, ast.NamedExpr)):
        bound = getattr(namedexpr.target, 'id', None)
        if bound in iter_names:
            raise SyntaxError('assignment expression cannot rebind '
                              "comprehension iteration variable '{}'".format(bound))

def _iter_arguments(args):
    """
    Yields all arguments of the given ast.arguments instance.
    """
    for arg in args.args:
        yield arg
    for arg in args.posonlyargs:
        yield arg
    if args.vararg:
        yield args.vararg
    for arg in args.kwonlyargs:
        yield arg
    if args.kwarg:
        yield args.kwarg

def lookup_annotation_name_defs(name, heads, locals_map):
    r"""
    Simple identifier -> defs resolving.

    Lookup a name with the provided head nodes using the locals_map.
    Note that nonlocal and global keywords are ignored by this function.
    Only used to resolve annotations when PEP 563 is enabled.

    :param name: The identifier we're looking up.
    :param heads: List of ast scope statement that describe
        the path to the name context. i.e ``[<Module>, <ClassDef>, <FunctionDef>]``.
        The lookup will happend in the context of the body of tail of ``heads``
        Can be gathered with `Ancestors.parents`.
    :param locals_map: `DefUseChains.locals`.

    :raise LookupError: For
        - builtin names
        - wildcard imported names
        - unbound names

    :raise ValueError: When the heads is empty.

    This function can be used by client code like this:

    >>> import gast as ast
    >>> module = ast.parse("from b import c;import typing as t\nclass C:\n def f(self):self.var = c.Thing()")
    >>> duc = DefUseChains()
    >>> duc.visit(module)
    >>> ancestors = Ancestors()
    >>> ancestors.visit(module)
    ... # we're placing ourselves in the context of the function body
    >>> fn_scope = module.body[-1].body[-1]
    >>> assert isinstance(fn_scope, ast.FunctionDef)
    >>> heads = ancestors.parents(fn_scope) + [fn_scope]
    >>> print(lookup_annotation_name_defs('t', heads, duc.locals)[0])
    t -> ()
    >>> print(lookup_annotation_name_defs('c', heads, duc.locals)[0])
    c -> (c -> (.Thing -> (<Call> -> ())))
    >>> print(lookup_annotation_name_defs('C', heads, duc.locals)[0])
    C -> ()
    """
    scopes = _get_lookup_scopes(heads)
    scopes_len = len(scopes)
    if scopes_len>1:
        # start by looking at module scope first,
        # then try the theoretical runtime scopes.
        # putting the global scope last in the list so annotation are
        # resolve using he global namespace first. this is the way pyright does.
        scopes.append(scopes.pop(0))
    try:
        return _lookup(name, scopes, locals_map)
    except LookupError:
        raise LookupError("'{}' not found in {}, might be a builtin".format(name, heads[-1]))

def _get_lookup_scopes(heads):
    # heads[-1] is the direct enclosing scope and heads[0] is the module.
    # returns a list based on the elements of heads, but with
    # the ignorable scopes removed. Ignorable in the sens that the lookup
    # will never happend in this scope for the given context.

    heads = list(heads) # avoid modifying the list (important)
    try:
        direct_scope = heads.pop(-1) # this scope is the only one that can be a class
    except IndexError:
        raise ValueError('invalid heads: must include at least one element')
    try:
        global_scope = heads.pop(0)
    except IndexError:
        # we got only a global scope
        return [direct_scope]

    ast = pkg(direct_scope)
    # more of less modeling what's described here.
    # https://github.com/gvanrossum/gvanrossum.github.io/blob/main/formal/scopesblog.md
    other_scopes = [s for s in heads if isinstance(s, (
                  ast.FunctionDef, ast.AsyncFunctionDef,
                  ast.Lambda, ast.DictComp, ast.ListComp,
                  ast.SetComp, ast.GeneratorExp))]
    return [global_scope] + other_scopes + [direct_scope]

def _lookup(name, scopes, locals_map):
    context = scopes.pop()
    defs = []
    for loc in locals_map.get(context, ()):
        if loc.name() == name and loc.islive:
            defs.append(loc)
    if defs:
        return defs
    elif len(scopes)==0:
        raise LookupError()
    return _lookup(name, scopes, locals_map)
=======
    # Standard library support

    def _support_stdlib(self):
        self.ast = _ast

        # Support ast.arg instances
        _visit_skip_annotation = self.visit_skip_annotation
        
        def visit_skip_annotation(node):
            if isinstance(node, _ast.arg):
                return self.visit_arg(node, skip_annotation=True)
            return _visit_skip_annotation(node)
        
        self.visit_skip_annotation = visit_skip_annotation

        def visit_arg(node, skip_annotation=False):
            dnode = self.chains.setdefault(node, Def(node))
            self.set_definition(node.arg, dnode)
            if dnode not in self.locals[self._scopes[-1]]:
                self.locals[self._scopes[-1]].append(dnode)
            if node.annotation is not None and not skip_annotation:
                self.visit(node.annotation)
            return dnode

        self.visit_arg = visit_arg

        # In gast, the name field of ExceptHandler is represented as an ast.Name 
        # with an ast.Store context and not a str; so for the standard library we use the 
        # ExceptHandler node as reference point.
        
        def visit_ExceptHandler(node):
            if isinstance(node.name, str):
                dnode = self.chains.setdefault(node, Def(node))
                self.set_definition(node.name, dnode)
                if dnode not in self.locals[self._scopes[-1]]:
                    self.locals[self._scopes[-1]].append(dnode)
            self.generic_visit(node)
        
        self.visit_ExceptHandler = visit_ExceptHandler
        
        def visit_ExtSlice(node):
            dnode = self.chains.setdefault(node, Def(node))
            for elt in node.dims:
                self.visit(elt).add_user(dnode)
            return dnode

        self.visit_ExtSlice = visit_ExtSlice

        def visit_Index(node):
            # pretend Index does not exist
            return self.visit(node.value)
        
        self.visit_Index = visit_Index
        
        self.visit_NameConstant = self.visit_Num = self.visit_Str = \
            self.visit_Bytes = self.visit_Ellipsis = self.visit_Constant
        
>>>>>>> 6f02909c

class UseDefChains(object):
    """
    DefUseChains adaptor that builds a mapping between each user
    and the Def that defines this user:
        - chains: Dict[node, List[Def]], a mapping between nodes and the Defs
          that define it.
    """

    def __init__(self, defuses: DefUseChains):        
        self.chains = {}
        
        name_declaration_types = (defuses.ast.Name, )
        # TODO: why does this doesn't include functions and classes?
        if defuses.ast is not gast:
            name_declaration_types += (defuses.ast.arg, )
        
        for chain in defuses.chains.values():
<<<<<<< HEAD
            if isinstance(chain.node, pkg(chain.node).Name):
=======
            if isinstance(chain.node, name_declaration_types):
>>>>>>> 6f02909c
                self.chains.setdefault(chain.node, [])
            for use in chain.users():
                self.chains.setdefault(use.node, []).append(chain)

        for chain in defuses._builtins.values():
            for use in chain.users():
                self.chains.setdefault(use.node, []).append(chain)

    def __str__(self):
        out = []
        for k, uses in self.chains.items():
            kname = Def(k).name()
            kstr = "{} <- {{{}}}".format(
                kname, ", ".join(sorted(use.name() for use in uses))
            )
            out.append((kname, kstr))
        out.sort()
        return ", ".join(s for k, s in out)<|MERGE_RESOLUTION|>--- conflicted
+++ resolved
@@ -2,25 +2,16 @@
 from contextlib import contextmanager
 import builtins
 import sys
-import ast as _ast
 
 import gast
 
 from .ordered_set import ordered_set
 
-<<<<<<< HEAD
 
 def pkg(node):
     return sys.modules[type(node).__module__]
 
-=======
-__all__ = ('Ancestors', 'DefUseChains', 'UseDefChains', 'Def')
-
-BuiltinsSrc = builtins.__dict__
-Builtins = {k: v for k, v in BuiltinsSrc.items()}
-Builtins["__file__"] = __file__
->>>>>>> 6f02909c
-
+# NodeVisitor is compatible with standard library ast
 class Ancestors(gast.NodeVisitor):
     """
     Build the ancestor tree, that associates a node to the list of node visited
@@ -44,16 +35,9 @@
     <class 'gast.gast.Return'>
 
     >>> import ast
-<<<<<<< HEAD
-
-    >>> module = ast.parse(code)
-
-=======
     >>> code = 'def foo(x): return x + 1'
     >>> module = ast.parse(code)
 
-    >>> from beniget import Ancestors
->>>>>>> 6f02909c
     >>> ancestors = Ancestors()
     >>> ancestors.visit(module)
 
@@ -68,14 +52,6 @@
     def __init__(self):
         self._parents = dict()
         self._current = list()
-    
-    def visit_Module(self, node):
-        # Compat
-        if isinstance(node, gast.Module):
-            self.ast = gast
-        else:
-            self.ast = _ast
-        self.generic_visit(node)
 
     def generic_visit(self, node):
         self._parents[node] = list(self._current)
@@ -96,22 +72,13 @@
         raise ValueError("{} has no parent of type {}".format(node, cls))
 
     def parentFunction(self, node):
-<<<<<<< HEAD
         ast = pkg(node)
         return self.parentInstance(node, (ast.FunctionDef,
                                           ast.AsyncFunctionDef))
 
     def parentStmt(self, node):
-        return self.parentInstance(node, gast.stmt)
-=======
-        return self.parentInstance(node, (self.ast.FunctionDef,
-                                          self.ast.AsyncFunctionDef))
-
-    def parentStmt(self, node):
-        return self.parentInstance(node, self.ast.stmt)
->>>>>>> 6f02909c
-
- 
+        return self.parentInstance(node, gast.stmt) # gast.stmt and ast.stmt are the same.
+
 _novalue = object()
 @contextmanager
 def _rename_attrs(obj, **attrs):
@@ -130,6 +97,7 @@
             setattr(obj, k, v)
 
 _PY310PLUS = sys.version_info >= (3, 10)
+_PY38PLUS = sys.version_info >= (3, 8)
 
 class Def(object):
     """
@@ -150,7 +118,7 @@
         """
 
     def add_user(self, node):
-        assert isinstance(node, __class__)
+        assert isinstance(node, Def)
         self._users.add(node)
 
     def name(self):
@@ -158,38 +126,27 @@
         If the node associated to this Def has a name, returns this name.
         Otherwise returns its type
         """
-<<<<<<< HEAD
         ast = pkg(self.node)
         if isinstance(self.node, (ast.ClassDef,
                                   ast.FunctionDef,
                                   ast.AsyncFunctionDef)):
-=======
-        # Compat: To preserve the Def class API, it is required to list 
-        # both gast and ast types in the case of Def.name(). 
-        # Other code checking for types should use 'self.ast' variable.
-        if isinstance(self.node, (_ast.ClassDef, gast.ClassDef,
-                                  _ast.FunctionDef, gast.FunctionDef, 
-                                  _ast.AsyncFunctionDef, gast.AsyncFunctionDef)):
->>>>>>> 6f02909c
             return self.node.name
-        elif isinstance(self.node, (_ast.Name, gast.Name)):
+        elif isinstance(self.node, ast.Name):
             return self.node.id
-        elif isinstance(self.node, _ast.arg):
+        elif ast is not gast.gast and isinstance(self.node, ast.arg):
             return self.node.arg
-        elif isinstance(self.node, _ast.ExceptHandler) and self.node.name:
+        elif ast is not gast.gast and isinstance(self.node, ast.ExceptHandler):
             return self.node.name
-        elif isinstance(self.node, (_ast.alias, gast.alias)):
+        elif isinstance(self.node, ast.alias):
             base = self.node.name.split(".", 1)[0]
             return self.node.asname or base
-        elif isinstance(self.node, (*((_ast.MatchStar, _ast.MatchAs) if _PY310PLUS else ()), 
-                                    gast.MatchStar, gast.MatchAs)):
-            if self.node.name:
-                return self.node.name
-        elif isinstance(self.node, (*((_ast.MatchMapping,) if _PY310PLUS else ()), 
-                                    gast.MatchMapping)):
-            if self.node.rest:
-                return self.node.rest
-        elif isinstance(self.node, (gast.Attribute, _ast.Attribute)):
+        elif _PY310PLUS and isinstance(self.node, (ast.MatchStar, ast.MatchAs)) \
+            and isinstance(self.node.name, str):
+            return self.node.name
+        elif _PY310PLUS and isinstance(self.node, ast.MatchMapping) \
+            and self.node.rest:
+            return self.node.rest
+        elif isinstance(self.node, ast.Attribute):
             return "." + self.node.attr
         elif isinstance(self.node, tuple):
             return self.node[1]
@@ -228,13 +185,13 @@
                                        for u in self._users)
             )
 
-<<<<<<< HEAD
 
 import builtins
 BuiltinsSrc = builtins.__dict__
 
 Builtins = {k: v for k, v in BuiltinsSrc.items()}
-
+# not sure why we override the __file__ attribute?
+# this should probably be assigned to the filename give to DefUseChains instead.
 Builtins["__file__"] = __file__
 
 DeclarationStep, DefinitionStep = object(), object()
@@ -248,8 +205,6 @@
     cf.visit(node)
     return cf.FutureImports
 
-=======
->>>>>>> 6f02909c
 class _StopTraversal(Exception):
     pass
 
@@ -261,12 +216,11 @@
     # - blank lines, and
     # - other future statements.
     # as soon as we're visiting something else, we can stop the visit.
-    def __init__(self, *, ast=gast):
-        self.FutureImports = set() #type:set[str]
+    def __init__(self):
+        self.FutureImports = set()
 
         # Compat
-        if ast is not gast:
-            self.visit_Str = lambda v: None
+        self.visit_Str = lambda v: None
 
     def visit_Module(self, node):
         for child in node.body:
@@ -290,15 +244,8 @@
     def generic_visit(self, node):
         raise _StopTraversal()
 
-<<<<<<< HEAD
 class CollectLocals(gast.NodeVisitor):
     def __init__(self):
-=======
-class _CollectLocals(gast.NodeVisitor):
-
-    def __init__(self, *, ast=gast):
-        self.ast = ast
->>>>>>> 6f02909c
         self.Locals = set()
         self.NonLocals = set()
 
@@ -316,11 +263,7 @@
     visit_Global = visit_Nonlocal
 
     def visit_Name(self, node):
-<<<<<<< HEAD
         if isinstance(node.ctx, pkg(node).Store) and node.id not in self.NonLocals:
-=======
-        if isinstance(node.ctx, self.ast.Store) and node.id not in self.NonLocals:
->>>>>>> 6f02909c
             self.Locals.add(node.id)
 
     def skip(self, _):
@@ -339,6 +282,16 @@
     def visit_ImportFrom(self, node):
         for alias in node.names:
             self.Locals.add(alias.asname or alias.name)
+
+def collect_locals(node):
+    '''
+    Compute the set of identifiers local to a given node.
+
+    This is meant to emulate a call to locals()
+    '''
+    visitor = CollectLocals()
+    visitor.generic_visit(node)
+    return visitor.Locals
 
 _DeclarationStep, _DefinitionStep = object(), object()
 
@@ -412,161 +365,8 @@
         self._deadcode = 0
 
         # attributes (re)set in visit_Module
-        self.ast = gast
         self.module = None
         self.future_annotations = False
-
-    #
-    ## analysis helpers
-    #
-    def collect_future_imports(self, node):
-        """
-        Returns a set of future imports names for the given ast module.
-        """
-        assert isinstance(node, self.ast.Module)
-        cf = _CollectFutureImports(ast=self.ast)
-        cf.visit(node)
-        return cf.FutureImports
-
-    def collect_locals(self, node):
-        '''
-        Compute the set of identifiers local to a given node.
-
-        This is meant to emulate a call to locals()
-        '''
-        visitor = _CollectLocals(ast=self.ast)
-        visitor.generic_visit(node)
-        return visitor.Locals
-
-    if sys.version_info >= (3, 8):
-        def _validate_comprehension(self, node):
-            """
-            Raises SyntaxError if:
-            - a named expression is used in a comprehension iterable expression
-            - a named expression rebinds a comprehension iteration variable
-            """
-            iter_names = set() # comprehension iteration variables
-            for gen in node.generators:
-                for namedexpr in (n for n in self.ast.walk(gen.iter) if isinstance(n, self.ast.NamedExpr)):
-                    raise SyntaxError('assignment expression cannot be used '
-                                        'in a comprehension iterable expression')
-                iter_names.update(n.id for n in self.ast.walk(gen.target) 
-                    if isinstance(n, self.ast.Name) and isinstance(n.ctx, self.ast.Store))
-            for namedexpr in (n for n in self.ast.walk(node) if  isinstance(n, self.ast.NamedExpr)):
-                bound = getattr(namedexpr.target, 'id', None)
-                if bound in iter_names:
-                    raise SyntaxError('assignment expression cannot rebind '
-                                    "comprehension iteration variable '{}'".format(bound))
-    else:
-        def _validate_comprehension(self, node):
-            pass
-
-    @staticmethod
-    def _iter_arguments(args):
-        """
-        Yields all arguments of the given ast.arguments instance.
-        """
-        for arg in args.args:
-            yield arg
-        # Compat: This method  is used for stdlib nodes as well before 3.8.
-        for arg in getattr(args, 'posonlyargs', ()):
-            yield arg
-        if args.vararg:
-            yield args.vararg
-        for arg in args.kwonlyargs:
-            yield arg
-        if args.kwarg:
-            yield args.kwarg
-
-    def lookup_annotation_name_defs(self, name, heads, locals_map):
-        r"""
-        Simple identifier -> defs resolving.
-
-        Lookup a name with the provided head nodes using the locals_map.
-        Note that nonlocal and global keywords are ignored by this function.
-        Only used to resolve annotations when PEP 563 is enabled.
-
-        :param name: The identifier we're looking up.
-        :param heads: List of ast scope statement that describe
-            the path to the name context. i.e ``[<Module>, <ClassDef>, <FunctionDef>]``.
-            The lookup will happend in the context of the body of tail of ``heads``
-            Can be gathered with `Ancestors.parents`.
-        :param locals_map: `DefUseChains.locals`.
-
-        :raise LookupError: For
-            - builtin names
-            - wildcard imported names
-            - unbound names
-
-        :raise ValueError: When the heads is empty.
-
-        This function can be used by client code like this:
-
-        >>> import gast as ast
-        >>> module = ast.parse("from b import c;import typing as t\nclass C:\n def f(self):self.var = c.Thing()")
-        >>> duc = DefUseChains()
-        >>> duc.visit(module)
-        >>> ancestors = Ancestors()
-        >>> ancestors.visit(module)
-        ... # we're placing ourselves in the context of the function body
-        >>> fn_scope = module.body[-1].body[-1]
-        >>> assert isinstance(fn_scope, ast.FunctionDef)
-        >>> heads = ancestors.parents(fn_scope) + [fn_scope]
-        >>> print(duc.lookup_annotation_name_defs('t', heads, duc.locals)[0])
-        t -> ()
-        >>> print(duc.lookup_annotation_name_defs('c', heads, duc.locals)[0])
-        c -> (c -> (Attribute -> (Call -> ())))
-        >>> print(duc.lookup_annotation_name_defs('C', heads, duc.locals)[0])
-        C -> ()
-        """
-        scopes = self._get_lookup_scopes(heads)
-        scopes_len = len(scopes)
-        if scopes_len>1:
-            # start by looking at module scope first,
-            # then try the theoretical runtime scopes.
-            # putting the global scope last in the list so annotation are
-            # resolve using he global namespace first. this is the way pyright does.
-            scopes.append(scopes.pop(0))
-        try:
-            return self._lookup(name, scopes, locals_map)
-        except LookupError:
-            raise LookupError("'{}' not found in {}, might be a builtin".format(name, heads[-1]))
-
-    def _get_lookup_scopes(self, heads):
-        # heads[-1] is the direct enclosing scope and heads[0] is the module.
-        # returns a list based on the elements of heads, but with
-        # the ignorable scopes removed. Ignorable in the sens that the lookup
-        # will never happend in this scope for the given context.
-
-        heads = list(heads) # avoid modifying the list (important)
-        try:
-            direct_scope = heads.pop(-1) # this scope is the only one that can be a class
-        except IndexError:
-            raise ValueError('invalid heads: must include at least one element')
-        try:
-            global_scope = heads.pop(0)
-        except IndexError:
-            # we got only a global scope
-            return [direct_scope]
-        # more of less modeling what's described here.
-        # https://github.com/gvanrossum/gvanrossum.github.io/blob/main/formal/scopesblog.md
-        other_scopes = [s for s in heads if isinstance(s, (
-                    self.ast.FunctionDef, self.ast.AsyncFunctionDef,
-                    self.ast.Lambda, self.ast.DictComp, self.ast.ListComp,
-                    self.ast.SetComp, self.ast.GeneratorExp))]
-        return [global_scope] + other_scopes + [direct_scope]
-
-    def _lookup(self, name, scopes, locals_map):
-        context = scopes.pop()
-        defs = []
-        for loc in locals_map.get(context, ()):
-            if loc.name() == name and loc.islive:
-                defs.append(loc)
-        if defs:
-            return defs
-        elif len(scopes)==0:
-            raise LookupError()
-        return self._lookup(name, scopes, locals_map)
 
     #
     ## test helpers
@@ -586,11 +386,7 @@
             for name,defs in groupped.items()]
 
     def dump_definitions(self, node, ignore_builtins=True):
-<<<<<<< HEAD
         if isinstance(node, pkg(node).Module) and not ignore_builtins:
-=======
-        if isinstance(node, self.ast.Module) and not ignore_builtins:
->>>>>>> 6f02909c
             builtins = {d for d in self._builtins.values()}
             return sorted(d.name()
                           for d in self.locals[node] if d not in builtins)
@@ -641,11 +437,7 @@
         # >>> foo() # fails, a is a local referenced before being assigned
         # >>> class bar: a = a
         # >>> bar() # ok, and `bar.a is a`
-<<<<<<< HEAD
         if isinstance(scope, pkg(scope).ClassDef):
-=======
-        if isinstance(scope, self.ast.ClassDef):
->>>>>>> 6f02909c
             top_level_definitions = self._definitions[0:-self._scope_depths[0]]
             isglobal = any((name in top_lvl_def or '*' in top_lvl_def)
                            for top_lvl_def in top_level_definitions)
@@ -658,7 +450,7 @@
         # resolving an annotation is a bit different
         # form other names.
         try:
-            return self.lookup_annotation_name_defs(name, self._scopes, self.locals)
+            return lookup_annotation_name_defs(name, self._scopes, self.locals)
         except LookupError:
             # fallback to regular behaviour on module scope
             # to support names from builtins or wildcard imports.
@@ -698,11 +490,7 @@
                 for scope, depth, precomputed_locals in zip(scopes_iter,
                                                             depths_iter,
                                                             precomputed_locals_iter):
-<<<<<<< HEAD
                     if not isinstance(scope, pkg(scope).ClassDef):
-=======
-                    if not isinstance(scope, self.ast.ClassDef):
->>>>>>> 6f02909c
                         defs = self._definitions[lvl + depth: lvl]
                         if self.invalid_name_lookup(name, base_scope, precomputed_locals, defs):
                             looked_up_definitions.append(StopIteration)
@@ -740,7 +528,7 @@
         ast = pkg(stmts[0])
         for stmt in stmts:
             self.visit(stmt)
-            if isinstance(stmt, (self.ast.Break, self.ast.Continue, self.ast.Raise)):
+            if isinstance(stmt, (ast.Break, ast.Continue, ast.Raise)):
                 if not deadcode:
                     deadcode = True
                     self._deadcode += 1
@@ -766,7 +554,7 @@
         self._scope_depths.append(-1)
         self._definitions.append(defaultdict(ordered_set))
         self._globals.append(set())
-        self._precomputed_locals.append(self.collect_locals(node))
+        self._precomputed_locals.append(collect_locals(node))
         yield
         self._precomputed_locals.pop()
         self._globals.pop()
@@ -813,17 +601,72 @@
             cb(visitor(annnode)) if cb else visitor(annnode)
             self._scopes = currenthead
         self.defs = compute_defs
+    
+    def _support_stdlib(self):
+        # Support ast.arg instances
+        _visit_skip_annotation = self.visit_skip_annotation
+        
+        def visit_skip_annotation(node):
+            if isinstance(node, pkg(node).arg):
+                return self.visit_arg(node, skip_annotation=True)
+            return _visit_skip_annotation(node)
+        
+        self.visit_skip_annotation = visit_skip_annotation
+
+        def visit_arg(node, skip_annotation=False):
+            dnode = self.chains.setdefault(node, Def(node))
+            self.set_definition(node.arg, dnode)
+            if dnode not in self.locals[self._scopes[-1]]:
+                self.locals[self._scopes[-1]].append(dnode)
+            if node.annotation is not None and not skip_annotation:
+                self.visit(node.annotation)
+            return dnode
+
+        self.visit_arg = visit_arg
+
+        # In gast, the name field of ExceptHandler is represented as an ast.Name 
+        # with an ast.Store context and not a str; so for the standard library we use the 
+        # ExceptHandler node as reference point.
+        
+        def visit_ExceptHandler(node):
+            if isinstance(node.name, str):
+                dnode = self.chains.setdefault(node, Def(node))
+                self.set_definition(node.name, dnode)
+                if dnode not in self.locals[self._scopes[-1]]:
+                    self.locals[self._scopes[-1]].append(dnode)
+            self.generic_visit(node)
+        
+        self.visit_ExceptHandler = visit_ExceptHandler
+        
+        def visit_ExtSlice(node):
+            dnode = self.chains.setdefault(node, Def(node))
+            for elt in node.dims:
+                self.visit(elt).add_user(dnode)
+            return dnode
+
+        self.visit_ExtSlice = visit_ExtSlice
+
+        def visit_Index(node):
+            # pretend Index does not exist
+            return self.visit(node.value)
+        
+        self.visit_Index = visit_Index
+        
+        self.visit_NameConstant = self.visit_Num = self.visit_Str = \
+            self.visit_Bytes = self.visit_Ellipsis = self.visit_Constant
 
     # stmt
     def visit_Module(self, node):
         # Compat
         if not isinstance(node, gast.Module):
+            # If it's not a gast Module it must be a standard library module,
+            # so dynamically adjust the class to support it.
             self._support_stdlib()
         
         # save module node
         self.module = node
 
-        futures = self.collect_future_imports(node)
+        futures = collect_future_imports(node)
         # determine whether the PEP563 is enabled
         # allow manual enabling of DefUseChains.future_annotations
         self.future_annotations |= 'annotations' in futures
@@ -877,11 +720,7 @@
 
         # set the islive flag to False on killed Defs
         for d in self._definitions[index].get(name, ()):
-<<<<<<< HEAD
-            if not isinstance(d.node, gast.AST):
-=======
-            if not isinstance(d.node, self.ast.AST):
->>>>>>> 6f02909c
+            if not isinstance(d.node, gast.AST): # gast.AST and ast.AST are the same.
                 # A builtin: we never explicitely mark the builtins as killed, since 
                 # it can be easily deducted.
                 continue
@@ -936,11 +775,7 @@
             self.visit(annotation)
 
     def visit_skip_annotation(self, node):
-<<<<<<< HEAD
         if isinstance(node, pkg(node).Name):
-=======
-        if isinstance(node, self.ast.Name):
->>>>>>> 6f02909c
             self.visit_Name(node, skip_annotation=True)
         else:
             self.visit(node)
@@ -951,7 +786,7 @@
             self.add_to_locals(node.name, dnode)
 
             if not self.future_annotations:
-                for arg in self._iter_arguments(node.args):
+                for arg in _iter_arguments(node.args):
                     self.visit_annotation(arg)
 
             else:
@@ -960,7 +795,7 @@
                 if node.returns:
                     self._defered_annotations[-1].append(
                         (node.returns, currentscopes, None))
-                for arg in self._iter_arguments(node.args):
+                for arg in _iter_arguments(node.args):
                     if arg.annotation:
                         self._defered_annotations[-1].append(
                             (arg.annotation, currentscopes, None))
@@ -984,7 +819,7 @@
                                   list(self._precomputed_locals)))
         elif step is _DefinitionStep:
             with self.ScopeContext(node):
-                for arg in self._iter_arguments(node.args):
+                for arg in _iter_arguments(node.args):
                     self.visit_skip_annotation(arg)
                 self.process_body(node.body)
         else:
@@ -1046,13 +881,8 @@
 
     def visit_AugAssign(self, node):
         dvalue = self.visit(node.value)
-<<<<<<< HEAD
         if isinstance(node.target, pkg(node).Name):
             ctx, node.target.ctx = node.target.ctx, pkg(node).Load()
-=======
-        if isinstance(node.target, self.ast.Name):
-            ctx, node.target.ctx = node.target.ctx, self.ast.Load()
->>>>>>> 6f02909c
             dtarget = self.visit(node.target)
             dvalue.add_user(dtarget)
             node.target.ctx = ctx
@@ -1291,7 +1121,7 @@
         elif step is _DefinitionStep:
             dnode = self.chains[node]
             with self.ScopeContext(node):
-                for a in self._iter_arguments(node.args):
+                for a in _iter_arguments(node.args):
                     self.visit(a)
                 self.visit(node.body).add_user(dnode)
             return dnode
@@ -1322,7 +1152,7 @@
     def visit_ListComp(self, node):
         dnode = self.chains.setdefault(node, Def(node))
         try:
-            self._validate_comprehension(node)
+            _validate_comprehension(node)
         except SyntaxError as e:
             self.warn(str(e), node)
             return dnode
@@ -1339,7 +1169,7 @@
     def visit_DictComp(self, node):
         dnode = self.chains.setdefault(node, Def(node))
         try:
-            self._validate_comprehension(node)
+            _validate_comprehension(node)
         except SyntaxError as e:
             self.warn(str(e), node)
             return dnode
@@ -1411,11 +1241,7 @@
         return dnode
 
     def visit_Starred(self, node):
-<<<<<<< HEAD
         if isinstance(node.ctx, pkg(node).Store):
-=======
-        if isinstance(node.ctx, self.ast.Store):
->>>>>>> 6f02909c
             return self.visit(node.value)
         else:
             dnode = self.chains.setdefault(node, Def(node))
@@ -1425,11 +1251,7 @@
     def visit_NamedExpr(self, node):
         dnode = self.chains.setdefault(node, Def(node))
         self.visit(node.value).add_user(dnode)
-<<<<<<< HEAD
         if isinstance(node.target, pkg(node).Name):
-=======
-        if isinstance(node.target, self.ast.Name):
->>>>>>> 6f02909c
             self.visit_Name(node.target, named_expr=True)
         return dnode
 
@@ -1440,25 +1262,16 @@
     def _first_non_comprehension_scope(self):
         index = -1
         enclosing_scope = self._scopes[index]
-<<<<<<< HEAD
         ast = pkg(enclosing_scope)
         while isinstance(enclosing_scope, (ast.DictComp, ast.ListComp,
                                             ast.SetComp, ast.GeneratorExp)):
-=======
-        while isinstance(enclosing_scope, (self.ast.DictComp, self.ast.ListComp, 
-                                            self.ast.SetComp, self.ast.GeneratorExp)):
->>>>>>> 6f02909c
             index -= 1
             enclosing_scope = self._scopes[index]
         return index, enclosing_scope
 
     def visit_Name(self, node, skip_annotation=False, named_expr=False):
-<<<<<<< HEAD
         ast = pkg(node)
         if isinstance(node.ctx, (ast.Param, ast.Store)):
-=======
-        if isinstance(node.ctx, (self.ast.Param, self.ast.Store)):
->>>>>>> 6f02909c
             dnode = self.chains.setdefault(node, Def(node))
             # FIXME: find a smart way to merge the code below with add_to_locals
             if any(node.id in _globals for _globals in self._globals):
@@ -1469,7 +1282,7 @@
                 index, enclosing_scope = (self._first_non_comprehension_scope() 
                                           if named_expr else (-1, self._scopes[-1]))
 
-                if index < -1 and isinstance(enclosing_scope, self.ast.ClassDef):
+                if index < -1 and isinstance(enclosing_scope, ast.ClassDef):
                     # invalid named expression, not calling set_definition.
                     self.warn('assignment expression within a comprehension '
                               'cannot be used in a class body', node)
@@ -1484,7 +1297,7 @@
                 self.visit(node.annotation)
 
 
-        elif isinstance(node.ctx, (self.ast.Load, self.ast.Del)):
+        elif isinstance(node.ctx, (ast.Load, ast.Del)):
             node_in_chains = node in self.chains
             if node_in_chains:
                 dnode = self.chains[node]
@@ -1502,32 +1315,28 @@
     def visit_Destructured(self, node):
         ast = pkg(node)
         dnode = self.chains.setdefault(node, Def(node))
-        tmp_store = self.ast.Store()
+        tmp_store = ast.Store()
         for elt in node.elts:
-            if isinstance(elt, self.ast.Name):
+            if isinstance(elt, ast.Name):
                 tmp_store, elt.ctx = elt.ctx, tmp_store
                 self.visit(elt)
                 tmp_store, elt.ctx = elt.ctx, tmp_store
-            elif isinstance(elt, (self.ast.Subscript, self.ast.Starred, self.ast.Attribute)):
+            elif isinstance(elt, (ast.Subscript, ast.Starred, ast.Attribute)):
                 self.visit(elt)
-            elif isinstance(elt, (self.ast.List, self.ast.Tuple)):
+            elif isinstance(elt, (ast.List, ast.Tuple)):
                 self.visit_Destructured(elt)
         return dnode
 
     def visit_List(self, node):
-<<<<<<< HEAD
         ast = pkg(node)
         if isinstance(node.ctx, ast.Load):
-=======
-        if isinstance(node.ctx,self.ast.Load):
->>>>>>> 6f02909c
             dnode = self.chains.setdefault(node, Def(node))
             for elt in node.elts:
                 self.visit(elt).add_user(dnode)
             return dnode
         # unfortunately, destructured node are marked as Load,
         # only the parent List/Tuple is marked as Store
-        elif isinstance(node.ctx, self.ast.Store):
+        elif isinstance(node.ctx, ast.Store):
             return self.visit_Destructured(node)
 
     visit_Tuple = visit_List
@@ -1573,7 +1382,7 @@
         return dnode
 
     def visit_arguments(self, node):
-        for arg in self._iter_arguments(node):
+        for arg in _iter_arguments(node):
             self.visit(arg)
 
     def visit_withitem(self, node):
@@ -1634,7 +1443,7 @@
     def visit_MatchSequence(self, node):
         ast = pkg(node)
         # mimics a list
-        with _rename_attrs(node, ctx=self.ast.Load(), elts=node.patterns):
+        with _rename_attrs(node, ctx=ast.Load(), elts=node.patterns):
             return self.visit_List(node)
 
     def visit_MatchMapping(self, node):
@@ -1643,11 +1452,7 @@
             # mimics a dict
             self.visit_Dict(node)
         if node.rest:
-<<<<<<< HEAD
             with _rename_attrs(node, id=node.rest, ctx=pkg(node).Store(), annotation=None):
-=======
-            with _rename_attrs(node, id=node.rest, ctx=self.ast.Store(), annotation=None):
->>>>>>> 6f02909c
                 self.visit_Name(node)
         return dnode
 
@@ -1665,11 +1470,7 @@
         dnode = self.chains.setdefault(node, Def(node))
         if node.name:
             # mimics store name
-<<<<<<< HEAD
             with _rename_attrs(node, id=node.name, ctx=pkg(node).Store(), annotation=None):
-=======
-            with _rename_attrs(node, id=node.name, ctx=self.ast.Store(), annotation=None):
->>>>>>> 6f02909c
                 self.visit_Name(node)
         return dnode
 
@@ -1678,11 +1479,7 @@
         if node.pattern:
             self.visit(node.pattern)
         if node.name:
-<<<<<<< HEAD
             with _rename_attrs(node, id=node.name, ctx=pkg(node).Store(), annotation=None):
-=======
-            with _rename_attrs(node, id=node.name, ctx=self.ast.Store(), annotation=None):
->>>>>>> 6f02909c
                 self.visit_Name(node)
         return dnode
 
@@ -1693,13 +1490,14 @@
         return dnode
 
 
-<<<<<<< HEAD
 def _validate_comprehension(node):
     """
     Raises SyntaxError if:
      - a named expression is used in a comprehension iterable expression
      - a named expression rebinds a comprehension iteration variable
     """
+    if not _PY38PLUS:
+        return
     ast = pkg(node)
     iter_names = set() # comprehension iteration variables
     for gen in node.generators:
@@ -1713,21 +1511,6 @@
         if bound in iter_names:
             raise SyntaxError('assignment expression cannot rebind '
                               "comprehension iteration variable '{}'".format(bound))
-
-def _iter_arguments(args):
-    """
-    Yields all arguments of the given ast.arguments instance.
-    """
-    for arg in args.args:
-        yield arg
-    for arg in args.posonlyargs:
-        yield arg
-    if args.vararg:
-        yield args.vararg
-    for arg in args.kwonlyargs:
-        yield arg
-    if args.kwarg:
-        yield args.kwarg
 
 def lookup_annotation_name_defs(name, heads, locals_map):
     r"""
@@ -1820,65 +1603,23 @@
     elif len(scopes)==0:
         raise LookupError()
     return _lookup(name, scopes, locals_map)
-=======
-    # Standard library support
-
-    def _support_stdlib(self):
-        self.ast = _ast
-
-        # Support ast.arg instances
-        _visit_skip_annotation = self.visit_skip_annotation
-        
-        def visit_skip_annotation(node):
-            if isinstance(node, _ast.arg):
-                return self.visit_arg(node, skip_annotation=True)
-            return _visit_skip_annotation(node)
-        
-        self.visit_skip_annotation = visit_skip_annotation
-
-        def visit_arg(node, skip_annotation=False):
-            dnode = self.chains.setdefault(node, Def(node))
-            self.set_definition(node.arg, dnode)
-            if dnode not in self.locals[self._scopes[-1]]:
-                self.locals[self._scopes[-1]].append(dnode)
-            if node.annotation is not None and not skip_annotation:
-                self.visit(node.annotation)
-            return dnode
-
-        self.visit_arg = visit_arg
-
-        # In gast, the name field of ExceptHandler is represented as an ast.Name 
-        # with an ast.Store context and not a str; so for the standard library we use the 
-        # ExceptHandler node as reference point.
-        
-        def visit_ExceptHandler(node):
-            if isinstance(node.name, str):
-                dnode = self.chains.setdefault(node, Def(node))
-                self.set_definition(node.name, dnode)
-                if dnode not in self.locals[self._scopes[-1]]:
-                    self.locals[self._scopes[-1]].append(dnode)
-            self.generic_visit(node)
-        
-        self.visit_ExceptHandler = visit_ExceptHandler
-        
-        def visit_ExtSlice(node):
-            dnode = self.chains.setdefault(node, Def(node))
-            for elt in node.dims:
-                self.visit(elt).add_user(dnode)
-            return dnode
-
-        self.visit_ExtSlice = visit_ExtSlice
-
-        def visit_Index(node):
-            # pretend Index does not exist
-            return self.visit(node.value)
-        
-        self.visit_Index = visit_Index
-        
-        self.visit_NameConstant = self.visit_Num = self.visit_Str = \
-            self.visit_Bytes = self.visit_Ellipsis = self.visit_Constant
-        
->>>>>>> 6f02909c
+
+def _iter_arguments(args):
+    """
+    Yields all arguments of the given ast.arguments instance.
+    """
+    for arg in args.args:
+        yield arg
+    # Compat: This method  is used for stdlib nodes as well before 3.8.
+    # Should bengiget still support Python 3.7 ?
+    for arg in getattr(args, 'posonlyargs', ()):
+        yield arg
+    if args.vararg:
+        yield args.vararg
+    for arg in args.kwonlyargs:
+        yield arg
+    if args.kwarg:
+        yield args.kwarg
 
 class UseDefChains(object):
     """
@@ -1891,17 +1632,10 @@
     def __init__(self, defuses: DefUseChains):        
         self.chains = {}
         
-        name_declaration_types = (defuses.ast.Name, )
         # TODO: why does this doesn't include functions and classes?
-        if defuses.ast is not gast:
-            name_declaration_types += (defuses.ast.arg, )
-        
         for chain in defuses.chains.values():
-<<<<<<< HEAD
-            if isinstance(chain.node, pkg(chain.node).Name):
-=======
-            if isinstance(chain.node, name_declaration_types):
->>>>>>> 6f02909c
+            if isinstance(chain.node, pkg(chain.node).Name): # TODO: what about arguments ?
+                # they will included for gast but not for stdlib ast since arg in gast are Name.
                 self.chains.setdefault(chain.node, [])
             for use in chain.users():
                 self.chains.setdefault(use.node, []).append(chain)
