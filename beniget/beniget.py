from collections import defaultdict, OrderedDict
from contextlib import contextmanager
import sys

import gast as ast

# TODO: remove me when python 2 is not supported anymore
class _ordered_set(object):
    def __init__(self, elements=None):
        self.values = OrderedDict.fromkeys(elements or [])

    def add(self, value):
        self.values[value] = None

    def update(self, values):
        self.values.update((k, None) for k in values)

    def __iter__(self):
        return iter(self.values.keys())

    def __contains__(self, value):
        return value in self.values

    def __add__(self, other):
        out = self.values.copy()
        out.update(other.values)
        return out

    def __len__(self):
        return len(self.values)

if sys.version_info >= (3,6):
    from .ordered_set import ordered_set
else:
    # python < 3,6 we fall back on older version of the ordered_set
    ordered_set = _ordered_set

class Ancestors(ast.NodeVisitor):
    """
    Build the ancestor tree, that associates a node to the list of node visited
    from the root node (the Module) to the current node

    >>> import gast as ast
    >>> code = 'def foo(x): return x + 1'
    >>> module = ast.parse(code)

    >>> from beniget import Ancestors
    >>> ancestors = Ancestors()
    >>> ancestors.visit(module)

    >>> binop = module.body[0].body[0].value
    >>> for n in ancestors.parents(binop):
    ...    print(type(n))
    <class 'gast.gast.Module'>
    <class 'gast.gast.FunctionDef'>
    <class 'gast.gast.Return'>
    """

    def __init__(self):
        self._parents = dict()
        self._current = list()

    def generic_visit(self, node):
        self._parents[node] = list(self._current)
        self._current.append(node)
        super(Ancestors, self).generic_visit(node)
        self._current.pop()

    def parent(self, node):
        return self._parents[node][-1]

    def parents(self, node):
        return self._parents[node]

    def parentInstance(self, node, cls):
        for n in reversed(self._parents[node]):
            if isinstance(n, cls):
                return n
        raise ValueError("{} has no parent of type {}".format(node, cls))

    def parentFunction(self, node):
        return self.parentInstance(node, (ast.FunctionDef,
                                          ast.AsyncFunctionDef))

    def parentStmt(self, node):
        return self.parentInstance(node, ast.stmt)


class Def(object):
    """
    Model a definition, either named or unnamed, and its users.
    """

    __slots__ = "node", "_users", "islive"

    def __init__(self, node):
        self.node = node
        self._users = ordered_set()
        self.islive = True
        """
        Whether this definition might reach the final block of it's scope.
        Meaning if islive is `False`, the definition will always be overriden
        at the time we finished executing the module/class/function body.
        So the definition could be ignored in the context of an attribute access for instance.
        """

    def add_user(self, node):
        assert isinstance(node, Def)
        self._users.add(node)

    def name(self):
        """
        If the node associated to this Def has a name, returns this name.
        Otherwise returns its type
        """
        if isinstance(self.node, (ast.ClassDef,
                                  ast.FunctionDef,
                                  ast.AsyncFunctionDef)):
            return self.node.name
        elif isinstance(self.node, ast.Name):
            return self.node.id
        elif isinstance(self.node, ast.alias):
            base = self.node.name.split(".", 1)[0]
            return self.node.asname or base
        elif isinstance(self.node, tuple):
            return self.node[1]
        else:
            return type(self.node).__name__

    def users(self):
        """
        The list of ast entity that holds a reference to this node
        """
        return self._users

    def __repr__(self):
        return self._repr({})

    def _repr(self, nodes):
        if self in nodes:
            return "(#{})".format(nodes[self])
        else:
            nodes[self] = len(nodes)
            return "{} -> ({})".format(
                self.node, ", ".join(u._repr(nodes.copy())
                                     for u in self._users)
            )

    def __str__(self):
        return self._str({})

    def _str(self, nodes):
        if self in nodes:
            return "(#{})".format(nodes[self])
        else:
            nodes[self] = len(nodes)
            return "{} -> ({})".format(
                self.name(), ", ".join(u._str(nodes.copy())
                                       for u in self._users)
            )


if sys.version_info.major == 2:
    BuiltinsSrc = __builtins__
else:
    import builtins
    BuiltinsSrc = builtins.__dict__

Builtins = {k: v for k, v in BuiltinsSrc.items()}

Builtins["__file__"] = __file__

DeclarationStep, DefinitionStep = object(), object()

def collect_future_imports(node):
    """
    Returns a set of future imports names for the given ast module.
    """
    assert isinstance(node, ast.Module)
    cf = _CollectFutureImports()
    cf.visit(node)
    return cf.FutureImports

class _StopTraversal(Exception):
    pass

class _CollectFutureImports(ast.NodeVisitor):
    # A future statement must appear near the top of the module.
    # The only lines that can appear before a future statement are:
    # - the module docstring (if any),
    # - comments,
    # - blank lines, and
    # - other future statements.
    # as soon as we're visiting something else, we can stop the visit.
    def __init__(self):
        self.FutureImports = set() #type:set[str]

    def visit_Module(self, node):
        for child in node.body:
            try:
                self.visit(child)
            except _StopTraversal:
                break

    def visit_ImportFrom(self, node):
        if node.level or node.module != '__future__':
            raise _StopTraversal()
        self.FutureImports.update((al.name for al in node.names))

    def visit_Expr(self, node):
        self.visit(node.value)

    def visit_Constant(self, node):
        if not isinstance(node.value, str):
            raise _StopTraversal()

    def generic_visit(self, node):
        raise _StopTraversal()

class CollectLocals(ast.NodeVisitor):
    def __init__(self):
        self.Locals = set()
        self.NonLocals = set()

    def visit_FunctionDef(self, node):
        # no recursion
        self.Locals.add(node.name)

    visit_AsyncFunctionDef = visit_FunctionDef

    visit_ClassDef = visit_FunctionDef

    def visit_Nonlocal(self, node):
        self.NonLocals.update(name for name in node.names)

    visit_Global = visit_Nonlocal

    def visit_Name(self, node):
        if isinstance(node.ctx, ast.Store) and node.id not in self.NonLocals:
            self.Locals.add(node.id)

    def skip(self, _):
        pass

    if sys.version_info.major >= 3:
        visit_SetComp = visit_DictComp = visit_ListComp = skip
        visit_GeneratorExp = skip

    visit_Lambda = skip

    def visit_Import(self, node):
        for alias in node.names:
            base = alias.name.split(".", 1)[0]
            self.Locals.add(alias.asname or base)

    def visit_ImportFrom(self, node):
        for alias in node.names:
            self.Locals.add(alias.asname or alias.name)

def collect_locals(node):
    '''
    Compute the set of identifiers local to a given node.

    This is meant to emulate a call to locals()
    '''
    visitor = CollectLocals()
    visitor.generic_visit(node)
    return visitor.Locals


class DefUseChains(ast.NodeVisitor):
    """
    Module visitor that gathers two kinds of informations:
        - locals: Dict[node, List[Def]], a mapping between a node and the list
          of variable defined in this node,
        - chains: Dict[node, Def], a mapping between nodes and their chains.

    >>> import gast as ast
    >>> module = ast.parse("from b import c, d; c()")
    >>> duc = DefUseChains()
    >>> duc.visit(module)
    >>> for head in duc.locals[module]:
    ...     print("{}: {}".format(head.name(), len(head.users())))
    c: 1
    d: 0
    >>> alias_def = duc.chains[module.body[0].names[0]]
    >>> print(alias_def)
    c -> (c -> (Call -> ()))

    One instance of DefUseChains is only suitable to analyse one AST Module in it's lifecycle.
    """

    def __init__(self, filename=None):
        """
            - filename: str, included in error messages if specified
        """
        self.chains = {}
        self.locals = defaultdict(list)

        self.filename = filename

        # deep copy of builtins, to remain reentrant
        self._builtins = {k: Def(v) for k, v in Builtins.items()}

        # function body are not executed when the function definition is met
        # this holds a list of the functions met during body processing
        self._defered = []

        # stack of mapping between an id and Names
        self._definitions = []

        # stack of scope depth
        self._scope_depths = []

        # stack of variable defined with the global keywords
        self._globals = []

        # stack of local identifiers, used to detect 'read before assign'
        self._precomputed_locals = []

        # stack of variable that were undefined when we met them, but that may
        # be defined in another path of the control flow (esp. in loop)
        self._undefs = []

        # stack of nodes starting a scope: class, module, function, generator expression, comprehension...
        self._scopes = []

        self._breaks = []
        self._continues = []

        # stack of list of annotations (annotation, heads, callback),
        # only used in the case of from __future__ import annotations feature.
        # the annotations are analyzed when the whole module has been processed,
        # it should be compatible with PEP 563, and minor changes are required to support PEP 649.
        self._defered_annotations = []

        # dead code levels, it's non null for code that cannot be executed
        self._deadcode = 0

        # attributes set in visit_Module
        self.module = None
        self.future_annotations = False

    #
    ## helpers
    #
    def _dump_locals(self, node, only_live=False):
        """
        Like `dump_definitions` but returns the result grouped by symbol name and it includes linenos.

        :Returns: List of string formatted like: '{symbol name}:{def lines}'
        """
        groupped = defaultdict(list)
        for d in self.locals[node]:
            if not only_live or d.islive:
                groupped[d.name()].append(d)
        return ['{}:{}'.format(name, ','.join([str(getattr(d.node, 'lineno', -1)) for d in defs])) \
            for name,defs in groupped.items()]

    def dump_definitions(self, node, ignore_builtins=True):
        if isinstance(node, ast.Module) and not ignore_builtins:
            builtins = {d for d in self._builtins.values()}
            return sorted(d.name()
                          for d in self.locals[node] if d not in builtins)
        else:
            return sorted(d.name() for d in self.locals[node])

    def dump_chains(self, node):
        chains = []
        for d in self.locals[node]:
            chains.append(str(d))
        return chains

    def location(self, node):
        if hasattr(node, "lineno"):
            filename = "{}:".format(
                "<unknown>" if self.filename is None else self.filename
            )
            return " at {}{}:{}".format(filename,
                                            node.lineno,
                                            node.col_offset)
        else:
            return ""

    def unbound_identifier(self, name, node):
        location = self.location(node)
        print("W: unbound identifier '{}'{}".format(name, location))

    def invalid_name_lookup(self, name, scope, precomputed_locals, local_defs):
        # We may hit the situation where we refer to a local variable which is
        # not bound yet. This is a runtime error in Python, so we try to detec
        # it statically.

        # not a local variable => fine
        if name not in precomputed_locals:
            return

        # It's meant to be a local, but can we resolve it by a local lookup?
        islocal = any((name in defs or '*' in defs) for defs in local_defs)

        # At class scope, it's ok to refer to a global even if we also have a
        # local definition for that variable. Stated other wise
        #
        # >>> a = 1
        # >>> def foo(): a = a
        # >>> foo() # fails, a is a local referenced before being assigned
        # >>> class bar: a = a
        # >>> bar() # ok, and `bar.a is a`
        if isinstance(scope, ast.ClassDef):
            top_level_definitions = self._definitions[0:-self._scope_depths[0]]
            isglobal = any((name in top_lvl_def or '*' in top_lvl_def)
                           for top_lvl_def in top_level_definitions)
            return not islocal and not isglobal
        else:
            return not islocal

    def compute_annotation_defs(self, node, quiet=False):
        name = node.id
        # resolving an annotation is a bit different
        # form other names.
        try:
            return lookup_annotation_name_defs(name, self._scopes, self.locals)
        except LookupError:
            # fallback to regular behaviour on module scope
            # to support names from builtins or wildcard imports.
            return self.compute_defs(node, quiet=quiet)

    def compute_defs(self, node, quiet=False):
        '''
        Performs an actual lookup of node's id in current context, returning
        the list of def linked to that use.
        '''
        name = node.id
        stars = []

        # If the `global` keyword has been used, honor it
        if any(name in _globals for _globals in self._globals):
            looked_up_definitions = self._definitions[0:-self._scope_depths[0]]
        else:
            # List of definitions to check. This includes all non-class
            # definitions *and* the last definition. Class definitions are not
            # included because they require fully qualified access.
            looked_up_definitions = []

            scopes_iter = iter(reversed(self._scopes))
            depths_iter = iter(reversed(self._scope_depths))
            precomputed_locals_iter = iter(reversed(self._precomputed_locals))

            # Keep the last scope because we could be in class scope, in which
            # case we don't need fully qualified access.
            lvl = depth = next(depths_iter)
            precomputed_locals = next(precomputed_locals_iter)
            base_scope = next(scopes_iter)
            defs = self._definitions[depth:]
            if not self.invalid_name_lookup(name, base_scope, precomputed_locals, defs):
                looked_up_definitions.extend(reversed(defs))

                # Iterate over scopes, filtering out class scopes.
                for scope, depth, precomputed_locals in zip(scopes_iter,
                                                            depths_iter,
                                                            precomputed_locals_iter):
                    if not isinstance(scope, ast.ClassDef):
                        defs = self._definitions[lvl + depth: lvl]
                        if self.invalid_name_lookup(name, base_scope, precomputed_locals, defs):
                            looked_up_definitions.append(StopIteration)
                            break
                        looked_up_definitions.extend(reversed(defs))
                    lvl += depth

        for defs in looked_up_definitions:
            if defs is StopIteration:
                break
            elif name in defs:
                return defs[name] if not stars else stars + list(defs[name])
            elif "*" in defs:
                stars.extend(defs["*"])

        d = self.chains.setdefault(node, Def(node))

        if self._undefs:
            self._undefs[-1][name].append((d, stars))

        if stars:
            return stars + [d]
        else:
            if not self._undefs and not quiet:
                self.unbound_identifier(name, node)
            return [d]

    defs = compute_defs

    def process_body(self, stmts):
        deadcode = False
        for stmt in stmts:
            self.visit(stmt)
            if isinstance(stmt, (ast.Break, ast.Continue, ast.Raise)):
                if not deadcode:
                    deadcode = True
                    self._deadcode += 1
        if deadcode:
            self._deadcode -= 1

    def process_undefs(self):
        for undef_name, _undefs in self._undefs[-1].items():
            if undef_name in self._definitions[-1]:
                for newdef in self._definitions[-1][undef_name]:
                    for undef, _ in _undefs:
                        for user in undef.users():
                            newdef.add_user(user)
            else:
                for undef, stars in _undefs:
                    if not stars:
                        self.unbound_identifier(undef_name, undef.node)
        self._undefs.pop()

    @contextmanager
    def ScopeContext(self, node):
        self._scopes.append(node)
        self._scope_depths.append(-1)
        self._definitions.append(defaultdict(ordered_set))
        self._globals.append(set())
        self._precomputed_locals.append(collect_locals(node))
        yield
        self._precomputed_locals.pop()
        self._globals.pop()
        self._definitions.pop()
        self._scope_depths.pop()
        self._scopes.pop()

    if sys.version_info.major >= 3:
        CompScopeContext = ScopeContext
    else:
        @contextmanager
        def CompScopeContext(self, node):
            yield


    @contextmanager
    def DefinitionContext(self, definitions):
        self._definitions.append(definitions)
        self._scope_depths[-1] -= 1
        yield self._definitions[-1]
        self._scope_depths[-1] += 1
        self._definitions.pop()


    @contextmanager
    def SwitchScopeContext(self, defs, scopes, scope_depths, precomputed_locals):
        scope_depths, self._scope_depths = self._scope_depths, scope_depths
        scopes, self._scopes = self._scopes, scopes
        defs, self._definitions = self._definitions, defs
        precomputed_locals, self._precomputed_locals = self._precomputed_locals, precomputed_locals
        yield
        self._definitions = defs
        self._scopes = scopes
        self._scope_depths = scope_depths
        self._precomputed_locals = precomputed_locals

    def process_functions_bodies(self):
        for fnode, defs, scopes, scope_depths, precomputed_locals in self._defered:
            visitor = getattr(self,
                              "visit_{}".format(type(fnode).__name__))
            with self.SwitchScopeContext(defs, scopes, scope_depths, precomputed_locals):
                visitor(fnode, step=DefinitionStep)

    def process_annotations(self):
        compute_defs, self.defs = self.defs,  self.compute_annotation_defs
        for annnode, heads, cb in self._defered_annotations[-1]:
            visitor = getattr(self,
                                "visit_{}".format(type(annnode).__name__))
            currenthead, self._scopes = self._scopes, heads
            cb(visitor(annnode)) if cb else visitor(annnode)
            self._scopes = currenthead
        self.defs = compute_defs

    # stmt
    def visit_Module(self, node):
        self.module = node

        futures = collect_future_imports(node)
        # determine whether the PEP563 is enabled
        # allow manual enabling of DefUseChains.future_annotations
        self.future_annotations |= 'annotations' in futures


        with self.ScopeContext(node):


            self._definitions[-1].update(
                {k: ordered_set((v,)) for k, v in self._builtins.items()}
            )

            self._defered_annotations.append([])
            self.process_body(node.body)

            # handle function bodies
            self.process_functions_bodies()

            # handle defered annotations as in from __future__ import annotations
            self.process_annotations()
            self._defered_annotations.pop()

            # various sanity checks
            if __debug__:
                overloaded_builtins = set()
                for d in self.locals[node]:
                    name = d.name()
                    if name in self._builtins:
                        overloaded_builtins.add(name)
                    assert name in self._definitions[0], (name, d.node)

                nb_defs = len(self._definitions[0])
                nb_bltns = len(self._builtins)
                nb_overloaded_bltns = len(overloaded_builtins)
                nb_heads = len({d.name() for d in self.locals[node]})
                assert nb_defs == nb_heads + nb_bltns - nb_overloaded_bltns

        assert not self._definitions
        assert not self._defered_annotations
        assert not self._scopes
        assert not self._scope_depths
        assert not self._precomputed_locals

    def set_definition(self, name, dnode_or_dnodes):
        if self._deadcode:
            return
        # set the islive flag to False on killed Defs
        for d in self._definitions[-1].get(name, ()):
            d.islive = False
        if isinstance(dnode_or_dnodes, Def):
            self._definitions[-1][name] = ordered_set((dnode_or_dnodes,))
        else:
            self._definitions[-1][name] = ordered_set(dnode_or_dnodes)

    @staticmethod
    def add_to_definition(definition, name, dnode_or_dnodes):
        if isinstance(dnode_or_dnodes, Def):
            definition[name].add(dnode_or_dnodes)
        else:
            definition[name].update(dnode_or_dnodes)

    def extend_definition(self, name, dnode_or_dnodes):
        if self._deadcode:
            return
        DefUseChains.add_to_definition(self._definitions[-1], name,
                                       dnode_or_dnodes)

    def extend_global(self, name, dnode_or_dnodes):
        if self._deadcode:
            return
        DefUseChains.add_to_definition(self._definitions[0], name,
                                       dnode_or_dnodes)

    def set_or_extend_global(self, name, dnode):
        if self._deadcode:
            return
        if name not in self._definitions[0]:
            self.locals[self.module].append(dnode)
        DefUseChains.add_to_definition(self._definitions[0], name, dnode)

    def visit_annotation(self, node):
        annotation = getattr(node, 'annotation', None)
        if annotation:
            self.visit(annotation)

    def visit_skip_annotation(self, node):
        if isinstance(node, ast.Name):
            self.visit_Name(node, skip_annotation=True)
        else:
            self.visit(node)

    def visit_FunctionDef(self, node, step=DeclarationStep):
        if step is DeclarationStep:
            dnode = self.chains.setdefault(node, Def(node))
            self.locals[self._scopes[-1]].append(dnode)

            if not self.future_annotations:
                for arg in _iter_arguments(node.args):
                    self.visit_annotation(arg)

            else:
                # annotations are to be analyzed later as well
                currentscopes = list(self._scopes)
                if node.returns:
                    self._defered_annotations[-1].append(
                        (node.returns, currentscopes, None))
                for arg in _iter_arguments(node.args):
                    if arg.annotation:
                        self._defered_annotations[-1].append(
                            (arg.annotation, currentscopes, None))

            for kw_default in filter(None, node.args.kw_defaults):
                self.visit(kw_default).add_user(dnode)
            for default in node.args.defaults:
                self.visit(default).add_user(dnode)
            for decorator in node.decorator_list:
                self.visit(decorator)

            if not self.future_annotations and node.returns:
                self.visit(node.returns)

            self.set_definition(node.name, dnode)

            self._defered.append((node,
                                  list(self._definitions),
                                  list(self._scopes),
                                  list(self._scope_depths),
                                  list(self._precomputed_locals)))
        elif step is DefinitionStep:
            with self.ScopeContext(node):
                for arg in _iter_arguments(node.args):
                    self.visit_skip_annotation(arg)
                self.process_body(node.body)
        else:
            raise NotImplementedError()

    visit_AsyncFunctionDef = visit_FunctionDef

    def visit_ClassDef(self, node):
        dnode = self.chains.setdefault(node, Def(node))
        self.locals[self._scopes[-1]].append(dnode)

        for base in node.bases:
            self.visit(base).add_user(dnode)
        for keyword in node.keywords:
            self.visit(keyword.value).add_user(dnode)
        for decorator in node.decorator_list:
            self.visit(decorator).add_user(dnode)

        with self.ScopeContext(node):
            self.set_definition("__class__", Def("__class__"))
            self.process_body(node.body)

        self.set_definition(node.name, dnode)


    def visit_Return(self, node):
        if node.value:
            self.visit(node.value)

    def visit_Break(self, _):
        for k, v in self._definitions[-1].items():
            DefUseChains.add_to_definition(self._breaks[-1], k, v)
        self._definitions[-1].clear()

    def visit_Continue(self, _):
        for k, v in self._definitions[-1].items():
            DefUseChains.add_to_definition(self._continues[-1], k, v)
        self._definitions[-1].clear()

    def visit_Delete(self, node):
        for target in node.targets:
            self.visit(target)

    def visit_Assign(self, node):
        # link is implicit through ctx
        self.visit(node.value)
        for target in node.targets:
            self.visit(target)

    def visit_AnnAssign(self, node):
        if node.value:
            dvalue = self.visit(node.value)
        if not self.future_annotations:
            dannotation = self.visit(node.annotation)
        else:
            self._defered_annotations[-1].append(
                (node.annotation, list(self._scopes),
                lambda d:dtarget.add_user(d)))
        dtarget = self.visit(node.target)
        if not self.future_annotations:
            dtarget.add_user(dannotation)
        if node.value:
            dvalue.add_user(dtarget)

    def visit_AugAssign(self, node):
        dvalue = self.visit(node.value)
        if isinstance(node.target, ast.Name):
            ctx, node.target.ctx = node.target.ctx, ast.Load()
            dtarget = self.visit(node.target)
            dvalue.add_user(dtarget)
            node.target.ctx = ctx
            if any(node.target.id in _globals for _globals in self._globals):
                self.extend_global(node.target.id, dtarget)
            else:
                loaded_from = [d.name() for d in self.defs(node.target,
                                                           quiet=True)]
                self.set_definition(node.target.id, dtarget)
                # If we augassign from a value that comes from '*', let's use
                # this node as the definition point.
                if '*' in loaded_from:
                    self.locals[self._scopes[-1]].append(dtarget)
        else:
            self.visit(node.target).add_user(dvalue)

    def visit_Print(self, node):
        if node.dest:
            self.visit(node.dest)
        for value in node.values:
            self.visit(value)

    def visit_For(self, node):
        self.visit(node.iter)

        self._breaks.append(defaultdict(ordered_set))
        self._continues.append(defaultdict(ordered_set))

        self._undefs.append(defaultdict(list))
        with self.DefinitionContext(self._definitions[-1].copy()) as body_defs:
            self.visit(node.target)
            self.process_body(node.body)
            self.process_undefs()

            continue_defs = self._continues.pop()
            for d, u in continue_defs.items():
                self.extend_definition(d, u)
            self._continues.append(defaultdict(ordered_set))

            # extra round to ``emulate'' looping
            self.visit(node.target)
            self.process_body(node.body)

            # process else clause in case of late break
            with self.DefinitionContext(defaultdict(ordered_set)) as orelse_defs:
                self.process_body(node.orelse)

            break_defs = self._breaks.pop()
            continue_defs = self._continues.pop()


        for d, u in orelse_defs.items():
            self.extend_definition(d, u)

        for d, u in continue_defs.items():
            self.extend_definition(d, u)

        for d, u in break_defs.items():
            self.extend_definition(d, u)

        for d, u in body_defs.items():
            self.extend_definition(d, u)

    visit_AsyncFor = visit_For

    def visit_While(self, node):

        with self.DefinitionContext(self._definitions[-1].copy()):
            self._undefs.append(defaultdict(list))
            self._breaks.append(defaultdict(ordered_set))
            self._continues.append(defaultdict(ordered_set))

            self.process_body(node.orelse)

        with self.DefinitionContext(self._definitions[-1].copy()) as body_defs:

            self.visit(node.test)
            self.process_body(node.body)

            self.process_undefs()

            continue_defs = self._continues.pop()
            for d, u in continue_defs.items():
                self.extend_definition(d, u)
            self._continues.append(defaultdict(ordered_set))

            # extra round to simulate loop
            self.visit(node.test)
            self.process_body(node.body)

            # the false branch of the eval
            self.visit(node.test)

            with self.DefinitionContext(self._definitions[-1].copy()) as orelse_defs:
                self.process_body(node.orelse)

        break_defs = self._breaks.pop()
        continue_defs = self._continues.pop()

        for d, u in continue_defs.items():
            self.extend_definition(d, u)

        for d, u in break_defs.items():
            self.extend_definition(d, u)

        for d, u in orelse_defs.items():
            self.extend_definition(d, u)

        for d, u in body_defs.items():
            self.extend_definition(d, u)

    def visit_If(self, node):
        self.visit(node.test)

        # putting a copy of current level to handle nested conditions
        with self.DefinitionContext(self._definitions[-1].copy()) as body_defs:
            self.process_body(node.body)

        with self.DefinitionContext(self._definitions[-1].copy()) as orelse_defs:
            self.process_body(node.orelse)

        for d in body_defs:
            if d in orelse_defs:
                self.set_definition(d, body_defs[d] + orelse_defs[d])
            else:
                self.extend_definition(d, body_defs[d])

        for d in orelse_defs:
            if d in body_defs:
                pass  # already done in the previous loop
            else:
                self.extend_definition(d, orelse_defs[d])

    def visit_With(self, node):
        for withitem in node.items:
            self.visit(withitem)
        self.process_body(node.body)

    visit_AsyncWith = visit_With

    def visit_Raise(self, node):
        self.generic_visit(node)

    def visit_Try(self, node):
        with self.DefinitionContext(self._definitions[-1].copy()) as failsafe_defs:
            self.process_body(node.body)
            self.process_body(node.orelse)

        # handle the fact that definitions may have fail
        for d in failsafe_defs:
            self.extend_definition(d, failsafe_defs[d])

        for excepthandler in node.handlers:
            with self.DefinitionContext(defaultdict(ordered_set)) as handler_def:
                self.visit(excepthandler)

            for hd in handler_def:
                self.extend_definition(hd, handler_def[hd])

        self.process_body(node.finalbody)

    def visit_Assert(self, node):
        self.visit(node.test)
        if node.msg:
            self.visit(node.msg)

    def visit_Import(self, node):
        for alias in node.names:
            dalias = self.chains.setdefault(alias, Def(alias))
            base = alias.name.split(".", 1)[0]
            self.set_definition(alias.asname or base, dalias)
            self.locals[self._scopes[-1]].append(dalias)

    def visit_ImportFrom(self, node):
        for alias in node.names:
            dalias = self.chains.setdefault(alias, Def(alias))
            if alias.name == '*':
                self.extend_definition('*', dalias)
            else:
                self.set_definition(alias.asname or alias.name, dalias)
            self.locals[self._scopes[-1]].append(dalias)

    def visit_Exec(self, node):
        dnode = self.chains.setdefault(node, Def(node))
        self.visit(node.body)

        if node.globals:
            self.visit(node.globals)
        else:
            # any global may be used by this exec!
            for defs in self._definitions[0].values():
                for d in defs:
                    d.add_user(dnode)

        if node.locals:
            self.visit(node.locals)
        else:
            # any local may be used by this exec!
            visible_locals = set()
            for _definitions in reversed(self._definitions[1:]):
                for dname, defs in _definitions.items():
                    if dname not in visible_locals:
                        visible_locals.add(dname)
                        for d in defs:
                            d.add_user(dnode)

        self.extend_definition("*", dnode)

    def visit_Global(self, node):
        for name in node.names:
            self._globals[-1].add(name)

    def visit_Nonlocal(self, node):
        for name in node.names:
            for d in reversed(self._definitions[:-1]):
                if name not in d:
                    continue
                else:
                    # this rightfully creates aliasing
                    self.set_definition(name, d[name])
                    break
            else:
                self.unbound_identifier(name, node)

    def visit_Expr(self, node):
        self.generic_visit(node)

    # expr
    def visit_BoolOp(self, node):
        dnode = self.chains.setdefault(node, Def(node))
        for value in node.values:
            self.visit(value).add_user(dnode)
        return dnode

    def visit_BinOp(self, node):
        dnode = self.chains.setdefault(node, Def(node))
        self.visit(node.left).add_user(dnode)
        self.visit(node.right).add_user(dnode)
        return dnode

    def visit_UnaryOp(self, node):
        dnode = self.chains.setdefault(node, Def(node))
        self.visit(node.operand).add_user(dnode)
        return dnode

    def visit_Lambda(self, node, step=DeclarationStep):
        if step is DeclarationStep:
            dnode = self.chains.setdefault(node, Def(node))
            for default in node.args.defaults:
                self.visit(default).add_user(dnode)
            self._defered.append((node,
                                  list(self._definitions),
                                  list(self._scopes),
                                  list(self._scope_depths),
                                  list(self._precomputed_locals)))
            return dnode
        elif step is DefinitionStep:
            dnode = self.chains[node]
            with self.ScopeContext(node):
                for a in node.args.args:
                    self.visit(a)
                self.visit(node.body).add_user(dnode)
            return dnode
        else:
            raise NotImplementedError()

    def visit_IfExp(self, node):
        dnode = self.chains.setdefault(node, Def(node))
        self.visit(node.test).add_user(dnode)
        self.visit(node.body).add_user(dnode)
        self.visit(node.orelse).add_user(dnode)
        return dnode

    def visit_Dict(self, node):
        dnode = self.chains.setdefault(node, Def(node))
        for key in filter(None, node.keys):
            self.visit(key).add_user(dnode)
        for value in node.values:
            self.visit(value).add_user(dnode)
        return dnode

    def visit_Set(self, node):
        dnode = self.chains.setdefault(node, Def(node))
        for elt in node.elts:
            self.visit(elt).add_user(dnode)
        return dnode

    def visit_ListComp(self, node):
        dnode = self.chains.setdefault(node, Def(node))

        with self.CompScopeContext(node):
            for comprehension in node.generators:
                self.visit(comprehension).add_user(dnode)
            self.visit(node.elt).add_user(dnode)

        return dnode

    visit_SetComp = visit_ListComp

    def visit_DictComp(self, node):
        dnode = self.chains.setdefault(node, Def(node))

        with self.CompScopeContext(node):
            for comprehension in node.generators:
                self.visit(comprehension).add_user(dnode)
            self.visit(node.key).add_user(dnode)
            self.visit(node.value).add_user(dnode)

        return dnode

    visit_GeneratorExp = visit_ListComp

    def visit_Await(self, node):
        dnode = self.chains.setdefault(node, Def(node))
        self.visit(node.value).add_user(dnode)
        return dnode

    def visit_Yield(self, node):
        dnode = self.chains.setdefault(node, Def(node))
        if node.value:
            self.visit(node.value).add_user(dnode)
        return dnode

    visit_YieldFrom = visit_Await

    def visit_Compare(self, node):
        dnode = self.chains.setdefault(node, Def(node))
        self.visit(node.left).add_user(dnode)
        for expr in node.comparators:
            self.visit(expr).add_user(dnode)
        return dnode

    def visit_Call(self, node):
        dnode = self.chains.setdefault(node, Def(node))
        self.visit(node.func).add_user(dnode)
        for arg in node.args:
            self.visit(arg).add_user(dnode)
        for kw in node.keywords:
            self.visit(kw.value).add_user(dnode)
        return dnode

    visit_Repr = visit_Await

    def visit_Constant(self, node):
        dnode = self.chains.setdefault(node, Def(node))
        return dnode

    def visit_FormattedValue(self, node):
        dnode = self.chains.setdefault(node, Def(node))
        self.visit(node.value).add_user(dnode)
        if node.format_spec:
            self.visit(node.format_spec).add_user(dnode)
        return dnode

    def visit_JoinedStr(self, node):
        dnode = self.chains.setdefault(node, Def(node))
        for value in node.values:
            self.visit(value).add_user(dnode)
        return dnode

    visit_Attribute = visit_Await

    def visit_Subscript(self, node):
        dnode = self.chains.setdefault(node, Def(node))
        self.visit(node.value).add_user(dnode)
        self.visit(node.slice).add_user(dnode)
        return dnode

    def visit_Starred(self, node):
        if isinstance(node.ctx, ast.Store):
            return self.visit(node.value)
        else:
            dnode = self.chains.setdefault(node, Def(node))
            self.visit(node.value).add_user(dnode)
            return dnode

    def visit_NamedExpr(self, node):
        dnode = self.chains.setdefault(node, Def(node))
        self.visit(node.value).add_user(dnode)
        self.visit(node.target)
        return dnode

    def is_in_current_scope(self, name):
        return any(name in defs
                   for defs in self._definitions[self._scope_depths[-1]:])

    def visit_Name(self, node, skip_annotation=False):
        if isinstance(node.ctx, (ast.Param, ast.Store)):
            dnode = self.chains.setdefault(node, Def(node))
            if any(node.id in _globals for _globals in self._globals):
                self.set_or_extend_global(node.id, dnode)
            else:
                self.set_definition(node.id, dnode)
                if dnode not in self.locals[self._scopes[-1]]:
                    self.locals[self._scopes[-1]].append(dnode)

            # Name.annotation is a special case because of gast
            if node.annotation is not None and not skip_annotation and not self.future_annotations:
                self.visit(node.annotation)


        elif isinstance(node.ctx, (ast.Load, ast.Del)):
            node_in_chains = node in self.chains
            if node_in_chains:
                dnode = self.chains[node]
            else:
                dnode = Def(node)
            for d in self.defs(node):
                d.add_user(dnode)
            if not node_in_chains:
                self.chains[node] = dnode
            # currently ignore the effect of a del
        else:
            raise NotImplementedError()
        return dnode

    def visit_Destructured(self, node):
        dnode = self.chains.setdefault(node, Def(node))
        tmp_store = ast.Store()
        for elt in node.elts:
            if isinstance(elt, ast.Name):
                tmp_store, elt.ctx = elt.ctx, tmp_store
                self.visit(elt)
                tmp_store, elt.ctx = elt.ctx, tmp_store
<<<<<<< HEAD
            elif isinstance(elt, (ast.Subscript, ast.Attribute)):
=======
            elif isinstance(elt, (ast.Subscript, ast.Starred)):
>>>>>>> 729f9e5b
                self.visit(elt)
            elif isinstance(elt, ast.Starred) and isinstance(elt.value, ast.Name):
                tmp_store, elt.value.ctx = elt.value.ctx, tmp_store
                self.visit(elt)
                tmp_store, elt.value.ctx = elt.value.ctx, tmp_store
            elif isinstance(elt, (ast.List, ast.Tuple)):
                self.visit_Destructured(elt)
        return dnode

    def visit_List(self, node):
        if isinstance(node.ctx, ast.Load):
            dnode = self.chains.setdefault(node, Def(node))
            for elt in node.elts:
                self.visit(elt).add_user(dnode)
            return dnode
        # unfortunately, destructured node are marked as Load,
        # only the parent List/Tuple is marked as Store
        elif isinstance(node.ctx, ast.Store):
            return self.visit_Destructured(node)

    visit_Tuple = visit_List

    # slice

    def visit_Slice(self, node):
        dnode = self.chains.setdefault(node, Def(node))
        if node.lower:
            self.visit(node.lower).add_user(dnode)
        if node.upper:
            self.visit(node.upper).add_user(dnode)
        if node.step:
            self.visit(node.step).add_user(dnode)
        return dnode

    # misc

    def visit_comprehension(self, node):
        dnode = self.chains.setdefault(node, Def(node))
        self.visit(node.iter).add_user(dnode)
        self.visit(node.target)
        for if_ in node.ifs:
            self.visit(if_).add_user(dnode)
        return dnode

    def visit_excepthandler(self, node):
        dnode = self.chains.setdefault(node, Def(node))
        if node.type:
            self.visit(node.type).add_user(dnode)
        if node.name:
            self.visit(node.name).add_user(dnode)
        self.process_body(node.body)
        return dnode

    def visit_arguments(self, node):
        for arg in _iter_arguments(node):
            self.visit(arg)

    def visit_withitem(self, node):
        dnode = self.chains.setdefault(node, Def(node))
        self.visit(node.context_expr).add_user(dnode)
        if node.optional_vars:
            self.visit(node.optional_vars)
        return dnode

def _iter_arguments(args):
    """
    Yields all arguments of the given ast.arguments instance.
    """
    for arg in args.args:
        yield arg
    for arg in args.posonlyargs:
        yield arg
    if args.vararg:
        yield args.vararg
    for arg in args.kwonlyargs:
        yield arg
    if args.kwarg:
        yield args.kwarg

def lookup_annotation_name_defs(name, heads, locals_map):
    r"""
    Simple identifier -> defs resolving.

    Lookup a name with the provided head nodes using the locals_map.
    Note that nonlocal and global keywords are ignored by this function.
    Only used to resolve annotations when PEP 563 is enabled.

    :param name: The identifier we're looking up.
    :param heads: List of ast scope statement that describe
        the path to the name context. i.e ``[<Module>, <ClassDef>, <FunctionDef>]``.
        The lookup will happend in the context of the body of tail of ``heads``
        Can be gathered with `Ancestors.parents`.
    :param locals_map: `DefUseChains.locals`.

    :raise LookupError: For
        - builtin names
        - wildcard imported names
        - unbound names

    :raise ValueError: When the heads is empty.

    This function can be used by client code like this:

    >>> import gast as ast
    >>> module = ast.parse("from b import c;import typing as t\nclass C:\n def f(self):self.var = c.Thing()")
    >>> duc = DefUseChains()
    >>> duc.visit(module)
    >>> ancestors = Ancestors()
    >>> ancestors.visit(module)
    ... # we're placing ourselves in the context of the function body
    >>> fn_scope = module.body[-1].body[-1]
    >>> assert isinstance(fn_scope, ast.FunctionDef)
    >>> heads = ancestors.parents(fn_scope) + [fn_scope]
    >>> print(lookup_annotation_name_defs('t', heads, duc.locals)[0])
    t -> ()
    >>> print(lookup_annotation_name_defs('c', heads, duc.locals)[0])
    c -> (c -> (Attribute -> (Call -> ())))
    >>> print(lookup_annotation_name_defs('C', heads, duc.locals)[0])
    C -> ()
    """
    scopes = _get_lookup_scopes(heads)
    scopes_len = len(scopes)
    if scopes_len>1:
        # start by looking at module scope first,
        # then try the theoretical runtime scopes.
        # putting the global scope last in the list so annotation are
        # resolve using he global namespace first. this is the way pyright does.
        scopes.append(scopes.pop(0))
    try:
        return _lookup(name, scopes, locals_map)
    except LookupError:
        raise LookupError("'{}' not found in {}, might be a builtin".format(name, heads[-1]))

def _get_lookup_scopes(heads):
    # heads[-1] is the direct enclosing scope and heads[0] is the module.
    # returns a list based on the elements of heads, but with
    # the ignorable scopes removed. Ignorable in the sens that the lookup
    # will never happend in this scope for the given context.

    heads = list(heads) # avoid modifying the list (important)
    try:
        direct_scope = heads.pop(-1) # this scope is the only one that can be a class
    except IndexError:
        raise ValueError('invalid heads: must include at least one element')
    try:
        global_scope = heads.pop(0)
    except IndexError:
        # we got only a global scope
        return [direct_scope]
    # more of less modeling what's described here.
    # https://github.com/gvanrossum/gvanrossum.github.io/blob/main/formal/scopesblog.md
    other_scopes = [s for s in heads if isinstance(s, (
                  ast.FunctionDef, ast.AsyncFunctionDef,
                  ast.Lambda, ast.DictComp, ast.ListComp,
                  ast.SetComp, ast.GeneratorExp))]
    return [global_scope] + other_scopes + [direct_scope]

def _lookup(name, scopes, locals_map):
    context = scopes.pop()
    defs = []
    for loc in locals_map.get(context, ()):
        if loc.name() == name and loc.islive:
            defs.append(loc)
    if defs:
        return defs
    elif len(scopes)==0:
        raise LookupError()
    return _lookup(name, scopes, locals_map)

class UseDefChains(object):
    """
    DefUseChains adaptor that builds a mapping between each user
    and the Def that defines this user:
        - chains: Dict[node, List[Def]], a mapping between nodes and the Defs
          that define it.
    """

    def __init__(self, defuses):
        self.chains = {}
        for chain in defuses.chains.values():
            if isinstance(chain.node, ast.Name):
                self.chains.setdefault(chain.node, [])
            for use in chain.users():
                self.chains.setdefault(use.node, []).append(chain)

        for chain in defuses._builtins.values():
            for use in chain.users():
                self.chains.setdefault(use.node, []).append(chain)

    def __str__(self):
        out = []
        for k, uses in self.chains.items():
            kname = Def(k).name()
            kstr = "{} <- {{{}}}".format(
                kname, ", ".join(sorted(use.name() for use in uses))
            )
            out.append((kname, kstr))
        out.sort()
        return ", ".join(s for k, s in out)<|MERGE_RESOLUTION|>--- conflicted
+++ resolved
@@ -1201,16 +1201,8 @@
                 tmp_store, elt.ctx = elt.ctx, tmp_store
                 self.visit(elt)
                 tmp_store, elt.ctx = elt.ctx, tmp_store
-<<<<<<< HEAD
-            elif isinstance(elt, (ast.Subscript, ast.Attribute)):
-=======
-            elif isinstance(elt, (ast.Subscript, ast.Starred)):
->>>>>>> 729f9e5b
+            elif isinstance(elt, (ast.Subscript, ast.Starred, ast.Attribute)):
                 self.visit(elt)
-            elif isinstance(elt, ast.Starred) and isinstance(elt.value, ast.Name):
-                tmp_store, elt.value.ctx = elt.value.ctx, tmp_store
-                self.visit(elt)
-                tmp_store, elt.value.ctx = elt.value.ctx, tmp_store
             elif isinstance(elt, (ast.List, ast.Tuple)):
                 self.visit_Destructured(elt)
         return dnode
