from collections import defaultdict, OrderedDict
from contextlib import contextmanager
import sys

import gast as ast

# TODO: remove me when python 2 is not supported anymore
class _ordered_set(object):
    def __init__(self, elements=None):
        self.values = OrderedDict.fromkeys(elements or [])

    def add(self, value):
        self.values[value] = None

    def update(self, values):
        self.values.update((k, None) for k in values)

    def __iter__(self):
        return iter(self.values.keys())

    def __contains__(self, value):
        return value in self.values

    def __add__(self, other):
        out = self.values.copy()
        out.update(other.values)
        return out

    def __len__(self):
        return len(self.values)

if sys.version_info >= (3,6):
    from .ordered_set import ordered_set
else:
    # python < 3,6 we fall back on older version of the ordered_set
    ordered_set = _ordered_set

class Ancestors(ast.NodeVisitor):
    """
    Build the ancestor tree, that associates a node to the list of node visited
    from the root node (the Module) to the current node

    >>> import gast as ast
    >>> code = 'def foo(x): return x + 1'
    >>> module = ast.parse(code)

    >>> from beniget import Ancestors
    >>> ancestors = Ancestors()
    >>> ancestors.visit(module)

    >>> binop = module.body[0].body[0].value
    >>> for n in ancestors.parents(binop):
    ...    print(type(n))
    <class 'gast.gast.Module'>
    <class 'gast.gast.FunctionDef'>
    <class 'gast.gast.Return'>
    """

    def __init__(self):
        self._parents = dict()
        self._current = list()

    def generic_visit(self, node):
        self._parents[node] = list(self._current)
        self._current.append(node)
        super(Ancestors, self).generic_visit(node)
        self._current.pop()

    def parent(self, node):
        return self._parents[node][-1]

    def parents(self, node):
        return self._parents[node]

    def parentInstance(self, node, cls):
        for n in reversed(self._parents[node]):
            if isinstance(n, cls):
                return n
        raise ValueError("{} has no parent of type {}".format(node, cls))

    def parentFunction(self, node):
        return self.parentInstance(node, (ast.FunctionDef,
                                          ast.AsyncFunctionDef))

    def parentStmt(self, node):
        return self.parentInstance(node, ast.stmt)


class Def(object):
    """
    Model a definition, either named or unnamed, and its users.
    """

    __slots__ = "node", "_users"

    def __init__(self, node):
        self.node = node
        self._users = ordered_set()

    def add_user(self, node):
        assert isinstance(node, Def)
        self._users.add(node)

    def name(self):
        """
        If the node associated to this Def has a name, returns this name.
        Otherwise returns its type
        """
        if isinstance(self.node, (ast.ClassDef,
                                  ast.FunctionDef,
                                  ast.AsyncFunctionDef)):
            return self.node.name
        elif isinstance(self.node, ast.Name):
            return self.node.id
        elif isinstance(self.node, ast.alias):
            base = self.node.name.split(".", 1)[0]
            return self.node.asname or base
        elif isinstance(self.node, tuple):
            return self.node[1]
        else:
            return type(self.node).__name__

    def users(self):
        """
        The list of ast entity that holds a reference to this node
        """
        return self._users

    def __repr__(self):
        return self._repr({})

    def _repr(self, nodes):
        if self in nodes:
            return "(#{})".format(nodes[self])
        else:
            nodes[self] = len(nodes)
            return "{} -> ({})".format(
                self.node, ", ".join(u._repr(nodes.copy())
                                     for u in self._users)
            )

    def __str__(self):
        return self._str({})

    def _str(self, nodes):
        if self in nodes:
            return "(#{})".format(nodes[self])
        else:
            nodes[self] = len(nodes)
            return "{} -> ({})".format(
                self.name(), ", ".join(u._str(nodes.copy())
                                       for u in self._users)
            )


if sys.version_info.major == 2:
    BuiltinsSrc = __builtins__
else:
    import builtins
    BuiltinsSrc = builtins.__dict__

Builtins = {k: v for k, v in BuiltinsSrc.items()}

Builtins["__file__"] = __file__

DeclarationStep, DefinitionStep = object(), object()

def collect_future_imports(node):
    """
    Returns a set of future imports names for the given ast module.
    """
    assert isinstance(node, ast.Module)
    cf = _CollectFutureImports()
    cf.visit(node)
    return cf.FutureImports

class _StopTraversal(Exception):
    pass

class _CollectFutureImports(ast.NodeVisitor):
    # future imports must be the first thing in the module
    # as soon as we're visiting something that is not 
    # a future import, we can stop the visit.
    def __init__(self):
        self.FutureImports = set() #type:set[str]
    
    def visit_Module(self, node):
        for child in node.body:
            try:
                self.visit(child)
            except _StopTraversal:
                break
    
    def visit_ImportFrom(self, node):
        if node.level or node.module != '__future__':
            raise _StopTraversal()
        self.FutureImports.update((al.name for al in node.names))
    
    def generic_visit(self, node):
        raise _StopTraversal()

class CollectLocals(ast.NodeVisitor):
    def __init__(self, in_class):
        self.in_class = in_class
        self.Locals = set()
        self.NonLocals = set()

    def visit_FunctionDef(self, node):
<<<<<<< HEAD
        if not self.in_class:
            self.Locals.add(node.name)
        # no recursion
=======
        self.Locals.add(node.name)
>>>>>>> f0370524

    visit_AsyncFunctionDef = visit_FunctionDef

    visit_ClassDef = visit_FunctionDef

    def visit_Nonlocal(self, node):
        self.NonLocals.update(name for name in node.names)

    visit_Global = visit_Nonlocal

    def visit_Name(self, node):
        if isinstance(node.ctx, ast.Store) and node.id not in self.NonLocals:
            self.Locals.add(node.id)

    def skip(self, _):
        pass

    if sys.version_info.major >= 3:
        visit_SetComp = visit_DictComp = visit_ListComp = skip
        visit_GeneratorExp = skip

    visit_Lambda = skip

    def visit_Import(self, node):
        for alias in node.names:
            base = alias.name.split(".", 1)[0]
            self.Locals.add(alias.asname or base)

    def visit_ImportFrom(self, node):
        for alias in node.names:
            self.Locals.add(alias.asname or alias.name)


<<<<<<< HEAD
=======
def collect_locals(node):
    '''
    Compute the set of identifiers local to a given node.

    This is meant to emulate a call to locals()
    '''
    visitor = CollectLocals()
    visitor.generic_visit(node)
    return visitor.Locals


>>>>>>> f0370524
class DefUseChains(ast.NodeVisitor):
    """
    Module visitor that gathers two kinds of informations:
        - locals: Dict[node, List[Def]], a mapping between a node and the list
          of variable defined in this node,
        - chains: Dict[node, Def], a mapping between nodes and their chains.

    >>> import gast as ast
    >>> module = ast.parse("from b import c, d; c()")
    >>> duc = DefUseChains()
    >>> duc.visit(module)
    >>> for head in duc.locals[module]:
    ...     print("{}: {}".format(head.name(), len(head.users())))
    c: 1
    d: 0
    >>> alias_def = duc.chains[module.body[0].names[0]]
    >>> print(alias_def)
    c -> (c -> (Call -> ()))

    One instance of DefUseChains is only suitable to analyse one AST Module in it's lifecycle.
    """

    def __init__(self, filename=None):
        """
            - filename: str, included in error messages if specified
        """
        self.chains = {}
        self.locals = defaultdict(list)

        self.filename = filename

        # deep copy of builtins, to remain reentrant
        self._builtins = {k: Def(v) for k, v in Builtins.items()}

        # function body are not executed when the function definition is met
        # this holds a list of the functions met during body processing
        self._defered = []

        # stack of mapping between an id and Names
        self._definitions = []

        # stack of scope depth
        self._scope_depths = []

        # stack of variable defined with the global keywords
        self._globals = []

        # stack of local identifiers, used to detect 'read before assign'
        self._precomputed_locals = []

        # stack of variable that were undefined when we met them, but that may
        # be defined in another path of the control flow (esp. in loop)
        self._undefs = []

        # stack of nodes starting a scope: class, module, function, generator expression, comprehension...
        self._scopes = []

        self._breaks = []
        self._continues = []

<<<<<<< HEAD
        # stack of list of annotations (annotation, heads, callback), 
        # only used in the case of from __future__ import annotations feature.
        # the annotations are analyzed when the whole module has been processed,
        # it should be compatible with PEP 563, and minor changes are required to support PEP 649.
        self._defered_annotations = []

        # dead code levels
        self.deadcode = 0

        # attributes set in visit_Module
        self.module = None
        self.future_annotations = False

    # helpers
=======
        # dead code levels, it's non null for code that cannot be executed
        self._deadcode = 0
>>>>>>> f0370524

    #
    ## helpers
    #
    def dump_definitions(self, node, ignore_builtins=True):
        if isinstance(node, ast.Module) and not ignore_builtins:
            builtins = {d for d in self._builtins.values()}
            return sorted(d.name()
                          for d in self.locals[node] if d not in builtins)
        else:
            return sorted(d.name() for d in self.locals[node])

    def dump_chains(self, node):
        chains = []
        for d in self.locals[node]:
            chains.append(str(d))
        return chains

    def location(self, node):
        if hasattr(node, "lineno"):
            filename = "{}:".format(
                "<unknown>" if self.filename is None else self.filename
            )
            return " at {}{}:{}".format(filename,
                                            node.lineno,
                                            node.col_offset)
        else:
            return ""
    
    def unbound_identifier(self, name, node):
        location = self.location(node)
        print("W: unbound identifier '{}'{}".format(name, location))

    def invalid_name_lookup(self, name, scope, precomputed_locals, local_defs):
<<<<<<< HEAD
        # We hit the situation where we refer to a local variable that's not
        # bound yet. This is a runtime error in Python, so we issue a warning.
        if name not in precomputed_locals:
            return

        if isinstance(scope, ast.ClassDef):
            return (not any((name in defs or '*' in defs)
                            for defs in local_defs)
                    and not any((name in global_def or '*' in global_def)
                                for global_def in self._definitions[0:-self._scope_depths[0]]))
        else:
            return not any((name in defs or '*' in defs) for defs in local_defs)

    def compute_annotation_defs(self, node):
        name = node.id
        # resolving an annotation is a bit different
        # form other names.
        try:
            return _lookup_annotation(name, self._scopes, self.locals)
        except LookupError:
            # fallback to regular behaviour on module scope
            # to support names from builtins or wildcard imports.
            return self.compute_defs(node)

    def compute_defs(self, node, quiet=False):
=======
        # We may hit the situation where we refer to a local variable which is
        # not bound yet. This is a runtime error in Python, so we try to detec
        # it statically.

        # not a local variable => fine
        if name not in precomputed_locals:
            return

        # It's meant to be a local, but can we resolve it by a local lookup?
        islocal = any((name in defs or '*' in defs) for defs in local_defs)

        # At class scope, it's ok to refer to a global even if we also have a
        # local definition for that variable. Stated other wise
        #
        # >>> a = 1
        # >>> def foo(): a = a
        # >>> foo() # fails, a is a local referenced before being assigned
        # >>> class bar: a = a
        # >>> bar() # ok, and `bar.a is a`
        if isinstance(scope, ast.ClassDef):
            top_level_definitions = self._definitions[0:-self._scope_depths[0]]
            isglobal = any((name in top_lvl_def or '*' in top_lvl_def)
                           for top_lvl_def in top_level_definitions)
            return not islocal and not isglobal
        else:
            return not islocal

    def defs(self, node, quiet=False):
>>>>>>> f0370524
        '''
        Performs an actual lookup of node's id in current context, returning
        the list of def linked to that use.
        '''
        name = node.id
        stars = []

        # If the `global` keyword has been used, honor it
        if any(name in _globals for _globals in self._globals):
            looked_up_definitions = self._definitions[0:-self._scope_depths[0]]
        else:
            # List of definitions to check. This includes all non-class
            # definitions *and* the last definition. Class definitions are not
            # included because they require fully qualified access.
            looked_up_definitions = []

            scopes_iter = iter(reversed(self._scopes))
            depths_iter = iter(reversed(self._scope_depths))
            precomputed_locals_iter = iter(reversed(self._precomputed_locals))

            # Keep the last scope because we could be in class scope, in which
            # case we don't need fully qualified access.
            lvl = depth = next(depths_iter)
            precomputed_locals = next(precomputed_locals_iter)
            base_scope = next(scopes_iter)
            defs = self._definitions[depth:]
            if not self.invalid_name_lookup(name, base_scope, precomputed_locals, defs):
                looked_up_definitions.extend(reversed(defs))

                # Iterate over scopes, filtering out class scopes.
                for scope, depth, precomputed_locals in zip(scopes_iter,
                                                            depths_iter,
                                                            precomputed_locals_iter):
                    if not isinstance(scope, ast.ClassDef):
                        defs = self._definitions[lvl + depth: lvl]
                        if self.invalid_name_lookup(name, base_scope, precomputed_locals, defs):
                            looked_up_definitions.clear()
                            break
                        looked_up_definitions.extend(reversed(defs))
                    lvl += depth

        for defs in looked_up_definitions:
            if name in defs:
                return defs[name] if not stars else stars + list(defs[name])
            if "*" in defs:
                stars.extend(defs["*"])

        d = self.chains.setdefault(node, Def(node))

        if self._undefs:
            self._undefs[-1][name].append((d, stars))

        if stars:
            return stars + [d]
        else:
            if not self._undefs and not quiet:
                self.unbound_identifier(name, node)
            return [d]
        
    defs = compute_defs

    def process_body(self, stmts):
        deadcode = False
        for stmt in stmts:
            if isinstance(stmt, (ast.Break, ast.Continue, ast.Raise)):
                if not deadcode:
                    deadcode = True
                    self._deadcode += 1
            self.visit(stmt)
        if deadcode:
            self._deadcode -= 1

    def process_undefs(self):
        for undef_name, _undefs in self._undefs[-1].items():
            if undef_name in self._definitions[-1]:
                for newdef in self._definitions[-1][undef_name]:
                    for undef, _ in _undefs:
                        for user in undef.users():
                            newdef.add_user(user)
            else:
                for undef, stars in _undefs:
                    if not stars:
                        self.unbound_identifier(undef_name, undef.node)
        self._undefs.pop()


<<<<<<< HEAD
    def collect_locals(self, node):
        for scope in reversed(self._scopes):
            if isinstance(scope, ast.ClassDef):
                in_class = True
                break
            elif isinstance(scope, (ast.FunctionDef, ast.AsyncFunctionDef)):
                in_class = False
                break
        else:
            in_class = False

        visitor = CollectLocals(in_class)
        visitor.generic_visit(node)
        return visitor.Locals


=======
>>>>>>> f0370524
    @contextmanager
    def ScopeContext(self, node):
        self._scopes.append(node)
        self._scope_depths.append(-1)
        self._definitions.append(defaultdict(ordered_set))
        self._globals.append(set())
        self._precomputed_locals.append(self.collect_locals(node))
        yield
        self._precomputed_locals.pop()
        self._globals.pop()
        self._definitions.pop()
        self._scope_depths.pop()
        self._scopes.pop()

    if sys.version_info.major >= 3:
        CompScopeContext = ScopeContext
    else:
        @contextmanager
        def CompScopeContext(self, node):
            yield

    @contextmanager
    def DefinitionContext(self, definitions):
        self._definitions.append(definitions)
        self._scope_depths[-1] -= 1
        yield self._definitions[-1]
        self._scope_depths[-1] += 1
        self._definitions.pop()

    @contextmanager
    def SwitchScopeContext(self, defs, scopes, scope_depths, precomputed_locals):
        scope_depths, self._scope_depths = self._scope_depths, scope_depths
        scopes, self._scopes = self._scopes, scopes
        defs, self._definitions = self._definitions, defs
        precomputed_locals, self._precomputed_locals = self._precomputed_locals, precomputed_locals
        yield
        self._definitions = defs
        self._scopes = scopes
        self._scope_depths = scope_depths
        self._precomputed_locals = precomputed_locals
<<<<<<< HEAD
    
    def process_functions(self):
        for fnode, defs, scopes, scope_depths, precomputed_locals in self._defered:
            visitor = getattr(self,
                              "visit_{}".format(type(fnode).__name__))
            with self.SwitchScopeContext(defs, scopes, scope_depths, precomputed_locals):
                visitor(fnode, step=DefinitionStep)

    def process_annotations(self):
        compute_defs, self.defs = self.defs,  self.compute_annotation_defs
        for annnode, heads, cb in self._defered_annotations[-1]:
            visitor = getattr(self,
                                "visit_{}".format(type(annnode).__name__))
            currenthead, self._scopes = self._scopes, heads
            cb(visitor(annnode)) if cb else visitor(annnode)
            self._scopes = currenthead
        self.defs = compute_defs
=======

>>>>>>> f0370524

    # stmt
    def visit_Module(self, node):
        self.module = node

        futures = collect_future_imports(node)
        # determine whether the PEP563 is enabled
        # allow manual enabling of DefUseChains.future_annotations
        self.future_annotations |= 'annotations' in futures
        

        with self.ScopeContext(node):


            self._definitions[-1].update(
                {k: ordered_set((v,)) for k, v in self._builtins.items()}
            )

            self._defered_annotations.append([])
            self.process_body(node.body)

            # handle function bodies
<<<<<<< HEAD
            self.process_functions()

            # handle defered annotations as in from __future__ import annotations
            self.process_annotations()
            self._defered_annotations.pop()
=======
            for fnode, defs, scopes, scope_depths, precomputed_locals in self._defered:
                visitor = getattr(self,
                                  "visit_{}".format(type(fnode).__name__))
                with self.SwitchScopeContext(defs, scopes, scope_depths,
                                             precomputed_locals):
                    visitor(fnode, step=DefinitionStep)
>>>>>>> f0370524

            # various sanity checks
            if __debug__:
                overloaded_builtins = set()
                for d in self.locals[node]:
                    name = d.name()
                    if name in self._builtins:
                        overloaded_builtins.add(name)
                    assert name in self._definitions[0], (name, d.node)

                nb_defs = len(self._definitions[0])
                nb_bltns = len(self._builtins)
                nb_overloaded_bltns = len(overloaded_builtins)
                nb_heads = len({d.name() for d in self.locals[node]})
                assert nb_defs == nb_heads + nb_bltns - nb_overloaded_bltns

        assert not self._definitions
        assert not self._defered_annotations
        assert not self._scopes
        assert not self._scope_depths
        assert not self._precomputed_locals

    def set_definition(self, name, dnode_or_dnodes):
        if self._deadcode:
            return
        if isinstance(dnode_or_dnodes, Def):
            self._definitions[-1][name] = ordered_set((dnode_or_dnodes,))
        else:
            self._definitions[-1][name] = ordered_set(dnode_or_dnodes)

    @staticmethod
    def add_to_definition(definition, name, dnode_or_dnodes):
        if isinstance(dnode_or_dnodes, Def):
            definition[name].add(dnode_or_dnodes)
        else:
            definition[name].update(dnode_or_dnodes)

    def extend_definition(self, name, dnode_or_dnodes):
        if self._deadcode:
            return
        DefUseChains.add_to_definition(self._definitions[-1], name,
                                       dnode_or_dnodes)

    def extend_global(self, name, dnode_or_dnodes):
        if self._deadcode:
            return
        DefUseChains.add_to_definition(self._definitions[0], name,
                                       dnode_or_dnodes)

    def set_or_extend_global(self, name, dnode):
        if self._deadcode:
            return
        if name not in self._definitions[0]:
            self.locals[self.module].append(dnode)
        DefUseChains.add_to_definition(self._definitions[0], name, dnode)

    def visit_annotation(self, node):
        annotation = getattr(node, 'annotation', None)
        if annotation:
            self.visit(annotation)

    def visit_skip_annotation(self, node):
        if isinstance(node, ast.Name):
            self.visit_Name(node, skip_annotation=True)
        else:
            self.visit(node)

    def visit_FunctionDef(self, node, step=DeclarationStep):
        if step is DeclarationStep:
            dnode = self.chains.setdefault(node, Def(node))
            self.locals[self._scopes[-1]].append(dnode)
            
            if not self.future_annotations:
                for arg in _iter_arguments(node.args):
                    self.visit_annotation(arg)
            
            else:
                # annotations are to be analyzed later as well
                currentscopes = list(self._scopes)
                if node.returns:
                    self._defered_annotations[-1].append(
                        (node.returns, currentscopes, None))
                for arg in _iter_arguments(node.args):
                    if arg.annotation:
                        self._defered_annotations[-1].append(
                            (arg.annotation, currentscopes, None))

            for kw_default in filter(None, node.args.kw_defaults):
                self.visit(kw_default).add_user(dnode)
            for default in node.args.defaults:
                self.visit(default).add_user(dnode)
            for decorator in node.decorator_list:
                self.visit(decorator)
            
            if not self.future_annotations and node.returns:
                self.visit(node.returns)

            self.set_definition(node.name, dnode)

            self._defered.append((node,
                                  list(self._definitions),
                                  list(self._scopes),
                                  list(self._scope_depths),
                                  list(self._precomputed_locals)))
        elif step is DefinitionStep:
            with self.ScopeContext(node):
                for arg in _iter_arguments(node.args):
                    self.visit_skip_annotation(arg)
                self.process_body(node.body)
        else:
            raise NotImplementedError()

    visit_AsyncFunctionDef = visit_FunctionDef

    def visit_ClassDef(self, node):
        dnode = self.chains.setdefault(node, Def(node))
        self.locals[self._scopes[-1]].append(dnode)

        for base in node.bases:
            self.visit(base).add_user(dnode)
        for keyword in node.keywords:
            self.visit(keyword.value).add_user(dnode)
        for decorator in node.decorator_list:
            self.visit(decorator).add_user(dnode)

        with self.ScopeContext(node):
            self.set_definition("__class__", Def("__class__"))
            self.process_body(node.body)

        self.set_definition(node.name, dnode)


    def visit_Return(self, node):
        if node.value:
            self.visit(node.value)

    def visit_Break(self, _):
        for k, v in self._definitions[-1].items():
            DefUseChains.add_to_definition(self._breaks[-1], k, v)
        self._definitions[-1].clear()

    def visit_Continue(self, _):
        for k, v in self._definitions[-1].items():
            DefUseChains.add_to_definition(self._continues[-1], k, v)
        self._definitions[-1].clear()

    def visit_Delete(self, node):
        for target in node.targets:
            self.visit(target)

    def visit_Assign(self, node):
        # link is implicit through ctx
        self.visit(node.value)
        for target in node.targets:
            self.visit(target)

    def visit_AnnAssign(self, node):
        if node.value:
            dvalue = self.visit(node.value)
        if not self.future_annotations:
            dannotation = self.visit(node.annotation)
        dtarget = self.visit(node.target)
        if not self.future_annotations:
            dtarget.add_user(dannotation)
        if node.value:
            dvalue.add_user(dtarget)

        if self.future_annotations:
            self._defered_annotations[-1].append(
                (node.annotation, list(self._scopes), 
                lambda d:dtarget.add_user(d)))

    def visit_AugAssign(self, node):
        dvalue = self.visit(node.value)
        if isinstance(node.target, ast.Name):
            ctx, node.target.ctx = node.target.ctx, ast.Load()
            dtarget = self.visit(node.target)
            dvalue.add_user(dtarget)
            node.target.ctx = ctx
            if any(node.target.id in _globals for _globals in self._globals):
                self.extend_global(node.target.id, dtarget)
            else:
                loaded_from = [d.name() for d in self.defs(node.target,
                                                           quiet=True)]
                self.set_definition(node.target.id, dtarget)
                # If we augassign from a value that comes from '*', let's use
                # this node as the definition point.
                if '*' in loaded_from:
                    self.locals[self._scopes[-1]].append(dtarget)
        else:
            self.visit(node.target).add_user(dvalue)

    def visit_Print(self, node):
        if node.dest:
            self.visit(node.dest)
        for value in node.values:
            self.visit(value)

    def visit_For(self, node):
        self.visit(node.iter)

        self._breaks.append(defaultdict(ordered_set))
        self._continues.append(defaultdict(ordered_set))

        self._undefs.append(defaultdict(list))
        with self.DefinitionContext(self._definitions[-1].copy()) as body_defs:
            self.visit(node.target)
            self.process_body(node.body)
            self.process_undefs()

            continue_defs = self._continues.pop()
            for d, u in continue_defs.items():
                self.extend_definition(d, u)
            self._continues.append(defaultdict(ordered_set))

            # extra round to ``emulate'' looping
            self.visit(node.target)
            self.process_body(node.body)

            # process else clause in case of late break
            with self.DefinitionContext(defaultdict(ordered_set)) as orelse_defs:
                self.process_body(node.orelse)

            break_defs = self._breaks.pop()
            continue_defs = self._continues.pop()


        for d, u in orelse_defs.items():
            self.extend_definition(d, u)

        for d, u in continue_defs.items():
            self.extend_definition(d, u)

        for d, u in break_defs.items():
            self.extend_definition(d, u)

        for d, u in body_defs.items():
            self.extend_definition(d, u)

    visit_AsyncFor = visit_For

    def visit_While(self, node):

        with self.DefinitionContext(self._definitions[-1].copy()):
            self._undefs.append(defaultdict(list))
            self._breaks.append(defaultdict(ordered_set))
            self._continues.append(defaultdict(ordered_set))

            self.process_body(node.orelse)

        with self.DefinitionContext(self._definitions[-1].copy()) as body_defs:

            self.visit(node.test)
            self.process_body(node.body)

            self.process_undefs()

            continue_defs = self._continues.pop()
            for d, u in continue_defs.items():
                self.extend_definition(d, u)
            self._continues.append(defaultdict(ordered_set))

            # extra round to simulate loop
            self.visit(node.test)
            self.process_body(node.body)

            # the false branch of the eval
            self.visit(node.test)

            with self.DefinitionContext(self._definitions[-1].copy()) as orelse_defs:
                self.process_body(node.orelse)

        break_defs = self._breaks.pop()
        continue_defs = self._continues.pop()

        for d, u in continue_defs.items():
            self.extend_definition(d, u)

        for d, u in break_defs.items():
            self.extend_definition(d, u)

        for d, u in orelse_defs.items():
            self.extend_definition(d, u)

        for d, u in body_defs.items():
            self.extend_definition(d, u)

    def visit_If(self, node):
        self.visit(node.test)

        # putting a copy of current level to handle nested conditions
        with self.DefinitionContext(self._definitions[-1].copy()) as body_defs:
            self.process_body(node.body)

        with self.DefinitionContext(self._definitions[-1].copy()) as orelse_defs:
            self.process_body(node.orelse)

        for d in body_defs:
            if d in orelse_defs:
                self.set_definition(d, body_defs[d] + orelse_defs[d])
            else:
                self.extend_definition(d, body_defs[d])

        for d in orelse_defs:
            if d in body_defs:
                pass  # already done in the previous loop
            else:
                self.extend_definition(d, orelse_defs[d])

    def visit_With(self, node):
        for withitem in node.items:
            self.visit(withitem)
        self.process_body(node.body)

    visit_AsyncWith = visit_With

    def visit_Raise(self, node):
        if node.exc:
            self.visit(node.exc)
        if node.cause:
            self.visit(node.cause)

    def visit_Try(self, node):
        with self.DefinitionContext(self._definitions[-1].copy()) as failsafe_defs:
            self.process_body(node.body)
            self.process_body(node.orelse)

        # handle the fact that definitions may have fail
        for d in failsafe_defs:
            self.extend_definition(d, failsafe_defs[d])

        for excepthandler in node.handlers:
            with self.DefinitionContext(defaultdict(ordered_set)) as handler_def:
                self.visit(excepthandler)

            for hd in handler_def:
                self.extend_definition(hd, handler_def[hd])

        self.process_body(node.finalbody)

    def visit_Assert(self, node):
        self.visit(node.test)
        if node.msg:
            self.visit(node.msg)

    def visit_Import(self, node):
        for alias in node.names:
            dalias = self.chains.setdefault(alias, Def(alias))
            base = alias.name.split(".", 1)[0]
            self.set_definition(alias.asname or base, dalias)
            self.locals[self._scopes[-1]].append(dalias)

    def visit_ImportFrom(self, node):
        for alias in node.names:
            dalias = self.chains.setdefault(alias, Def(alias))
            self.set_definition(alias.asname or alias.name, dalias)
            self.locals[self._scopes[-1]].append(dalias)

    def visit_Exec(self, node):
        dnode = self.chains.setdefault(node, Def(node))
        self.visit(node.body)

        if node.globals:
            self.visit(node.globals)
        else:
            # any global may be used by this exec!
            for defs in self._definitions[0].values():
                for d in defs:
                    d.add_user(dnode)

        if node.locals:
            self.visit(node.locals)
        else:
            # any local may be used by this exec!
            visible_locals = set()
            for _definitions in reversed(self._definitions[1:]):
                for dname, defs in _definitions.items():
                    if dname not in visible_locals:
                        visible_locals.add(dname)
                        for d in defs:
                            d.add_user(dnode)

        self.extend_definition("*", dnode)

    def visit_Global(self, node):
        for name in node.names:
            self._globals[-1].add(name)

    def visit_Nonlocal(self, node):
        for name in node.names:
            for d in reversed(self._definitions[:-1]):
                if name not in d:
                    continue
                else:
                    # this rightfully creates aliasing
                    self.set_definition(name, d[name])
                    break
            else:
                self.unbound_identifier(name, node)

    def visit_Expr(self, node):
        self.generic_visit(node)

    # expr
    def visit_BoolOp(self, node):
        dnode = self.chains.setdefault(node, Def(node))
        for value in node.values:
            self.visit(value).add_user(dnode)
        return dnode

    def visit_BinOp(self, node):
        dnode = self.chains.setdefault(node, Def(node))
        self.visit(node.left).add_user(dnode)
        self.visit(node.right).add_user(dnode)
        return dnode

    def visit_UnaryOp(self, node):
        dnode = self.chains.setdefault(node, Def(node))
        self.visit(node.operand).add_user(dnode)
        return dnode

    def visit_Lambda(self, node, step=DeclarationStep):
        if step is DeclarationStep:
            dnode = self.chains.setdefault(node, Def(node))
            return dnode
        elif step is DefinitionStep:
            dnode = self.chains[node]
            with self.ScopeContext(node):
                self.visit(node.args)
                self.visit(node.body).add_user(dnode)
            return dnode
        else:
            raise NotImplementedError()

    def visit_IfExp(self, node):
        dnode = self.chains.setdefault(node, Def(node))
        self.visit(node.test).add_user(dnode)
        self.visit(node.body).add_user(dnode)
        self.visit(node.orelse).add_user(dnode)
        return dnode

    def visit_Dict(self, node):
        dnode = self.chains.setdefault(node, Def(node))
        for key in filter(None, node.keys):
            self.visit(key).add_user(dnode)
        for value in node.values:
            self.visit(value).add_user(dnode)
        return dnode

    def visit_Set(self, node):
        dnode = self.chains.setdefault(node, Def(node))
        for elt in node.elts:
            self.visit(elt).add_user(dnode)
        return dnode

    def visit_ListComp(self, node):
        dnode = self.chains.setdefault(node, Def(node))

        with self.CompScopeContext(node):
            for comprehension in node.generators:
                self.visit(comprehension).add_user(dnode)
            self.visit(node.elt).add_user(dnode)

        return dnode

    visit_SetComp = visit_ListComp

    def visit_DictComp(self, node):
        dnode = self.chains.setdefault(node, Def(node))

        with self.CompScopeContext(node):
            for comprehension in node.generators:
                self.visit(comprehension).add_user(dnode)
            self.visit(node.key).add_user(dnode)
            self.visit(node.value).add_user(dnode)

        return dnode

    visit_GeneratorExp = visit_ListComp

    def visit_Await(self, node):
        dnode = self.chains.setdefault(node, Def(node))
        self.visit(node.value).add_user(dnode)
        return dnode

    def visit_Yield(self, node):
        dnode = self.chains.setdefault(node, Def(node))
        if node.value:
            self.visit(node.value).add_user(dnode)
        return dnode

    visit_YieldFrom = visit_Await

    def visit_Compare(self, node):
        dnode = self.chains.setdefault(node, Def(node))
        self.visit(node.left).add_user(dnode)
        for expr in node.comparators:
            self.visit(expr).add_user(dnode)
        return dnode

    def visit_Call(self, node):
        dnode = self.chains.setdefault(node, Def(node))
        self.visit(node.func).add_user(dnode)
        for arg in node.args:
            self.visit(arg).add_user(dnode)
        for kw in node.keywords:
            self.visit(kw.value).add_user(dnode)
        return dnode

    visit_Repr = visit_Await

    def visit_Constant(self, node):
        dnode = self.chains.setdefault(node, Def(node))
        return dnode

    def visit_FormattedValue(self, node):
        dnode = self.chains.setdefault(node, Def(node))
        self.visit(node.value).add_user(dnode)
        if node.format_spec:
            self.visit(node.format_spec).add_user(dnode)
        return dnode

    def visit_JoinedStr(self, node):
        dnode = self.chains.setdefault(node, Def(node))
        for value in node.values:
            self.visit(value).add_user(dnode)
        return dnode

    visit_Attribute = visit_Await

    def visit_Subscript(self, node):
        dnode = self.chains.setdefault(node, Def(node))
        self.visit(node.value).add_user(dnode)
        self.visit(node.slice).add_user(dnode)
        return dnode

    visit_Starred = visit_Await

    def visit_NamedExpr(self, node):
        dnode = self.chains.setdefault(node, Def(node))
        self.visit(node.value).add_user(dnode)
        self.visit(node.target)
        return dnode

    def is_in_current_scope(self, name):
        return any(name in defs
                   for defs in self._definitions[self._scope_depths[-1]:])

    def visit_Name(self, node, skip_annotation=False):
        if isinstance(node.ctx, (ast.Param, ast.Store)):
            dnode = self.chains.setdefault(node, Def(node))
            if any(node.id in _globals for _globals in self._globals):
                self.set_or_extend_global(node.id, dnode)
            else:
                self.set_definition(node.id, dnode)
                if dnode not in self.locals[self._scopes[-1]]:
                    self.locals[self._scopes[-1]].append(dnode)
            
            # Name.annotation is a special case because of gast
            if node.annotation is not None and not skip_annotation and not self.future_annotations:
                self.visit(node.annotation)


        elif isinstance(node.ctx, (ast.Load, ast.Del)):
            node_in_chains = node in self.chains
            if node_in_chains:
                dnode = self.chains[node]
            else:
                dnode = Def(node)
            for d in self.defs(node):
                d.add_user(dnode)
            if not node_in_chains:
                self.chains[node] = dnode
            # currently ignore the effect of a del
        else:
            raise NotImplementedError()
        return dnode

    def visit_Destructured(self, node):
        dnode = self.chains.setdefault(node, Def(node))
        tmp_store = ast.Store()
        for elt in node.elts:
            if isinstance(elt, ast.Name):
                tmp_store, elt.ctx = elt.ctx, tmp_store
                self.visit(elt)
                tmp_store, elt.ctx = elt.ctx, tmp_store
            elif isinstance(elt, ast.Subscript):
                self.visit(elt)
            elif isinstance(elt, (ast.List, ast.Tuple)):
                self.visit_Destructured(elt)
        return dnode

    def visit_List(self, node):
        if isinstance(node.ctx, ast.Load):
            dnode = self.chains.setdefault(node, Def(node))
            for elt in node.elts:
                self.visit(elt).add_user(dnode)
            return dnode
        # unfortunately, destructured node are marked as Load,
        # only the parent List/Tuple is marked as Store
        elif isinstance(node.ctx, ast.Store):
            return self.visit_Destructured(node)

    visit_Tuple = visit_List

    # slice

    def visit_Slice(self, node):
        dnode = self.chains.setdefault(node, Def(node))
        if node.lower:
            self.visit(node.lower).add_user(dnode)
        if node.upper:
            self.visit(node.upper).add_user(dnode)
        if node.step:
            self.visit(node.step).add_user(dnode)
        return dnode

    # misc

    def visit_comprehension(self, node):
        dnode = self.chains.setdefault(node, Def(node))
        self.visit(node.iter).add_user(dnode)
        self.visit(node.target)
        for if_ in node.ifs:
            self.visit(if_).add_user(dnode)
        return dnode

    def visit_excepthandler(self, node):
        dnode = self.chains.setdefault(node, Def(node))
        if node.type:
            self.visit(node.type).add_user(dnode)
        if node.name:
            self.visit(node.name).add_user(dnode)
        self.process_body(node.body)
        return dnode

    def visit_arguments(self, node):
        for arg in _iter_arguments(node):
            self.visit(arg)
            
    def visit_withitem(self, node):
        dnode = self.chains.setdefault(node, Def(node))
        self.visit(node.context_expr).add_user(dnode)
        if node.optional_vars:
            self.visit(node.optional_vars)
        return dnode

def _iter_arguments(args):
    """
    Yields all arguments of the given ast.arguments instance.
    """
    for arg in args.args:
        yield arg
    for arg in args.posonlyargs:
        yield arg
    if args.vararg:
        yield args.vararg
    for arg in args.kwonlyargs:
        yield arg
    if args.kwarg:
        yield args.kwarg

def _lookup_annotation(name, heads, locals_map):
    scopes = _get_lookup_scopes(heads)

    if len(scopes)>1:
        # start by looking at module scope first, 
        # then try the theoretical runtime scopes.
        # putting the global scope last in the list so annotation are
        # resolve using he global namespace first. this is the pyright way.
        scopes.append(scopes.pop(0))
    
    return _lookup(name, scopes, locals_map)

# more of less modeling what's described here.
# https://github.com/gvanrossum/gvanrossum.github.io/blob/main/formal/scopesblog.md

_CLOSED_SCOPES = (ast.FunctionDef, ast.AsyncFunctionDef, 
                  ast.Lambda, ast.DictComp, ast.ListComp, 
                  ast.SetComp, ast.GeneratorExp)
# open scopes are ast.ClassDef and ast.Module.

def _get_lookup_scopes(heads):
    # heads[-1] is the direct enclosing scope and heads[0] is the module.
    # returns a list based on the elements of heads, but with
    # the ignorable scopes removed. Ignorable in the sens that the lookup
    # will never happend in this scope for the given context.
    
    heads = list(heads) # avoid modifying the list (important)
    
    # this scope is the only one that can be a class
    direct_scope = heads.pop(-1)
    try:
        global_scope = heads.pop(0)
    except IndexError:
        # we got only a global scope
        return [direct_scope]
    other_scopes = [s for s in heads if isinstance(s, _CLOSED_SCOPES)]
    return [global_scope] + other_scopes + [direct_scope]
    

def _lookup(name, scopes, locals_map):
    # best-effort lazy lookup
    # current pitfall of this function includes: 
    # - builtin names
    # - wildcard imported names 
    # - nonlocal and global keywords, which are simply ignored
    # all of the above are handled in DefUseChains.
    
    # this function is currently only used to resolve annotations
    # in the context of from __future__ import annotations, it's not suitable
    # to serve as a general purpose compiler like lookup feature.

    # nonetheless, this function could be used by client code like this:
    # given these four variables
    # - ancestors: Ancestors, after visit
    # - def_use: DefUseChains, after visit
    # - context: ast.AST, the ast expression context we're resolving the name in,
    #            if you only got a scope, then it's the parent_scope variable.
    # - name: str, the name we're trying to resolve
    # >>> parent_scope = ancestors.parentInstance(context, 
    # ... (ast.FunctionDef, ast.ClassDef, ast.AsyncFunctionDef, ast.Module, 
    # ...  ast.Lambda, ast.DictComp, ast.ListComp, ast.SetComp, ast.GeneratorExp))
    # >>> scopes = _filter_lookup_scopes(ancestors.parents(parent_scope) + [parent_scope])
    # >>> name_defs = _lookup(name, scopes, def_use.locals)

    context = scopes.pop()
    defs = []
    for loc in reversed(locals_map[context]):
        # start by the last added Defs
        # could use the flag Def.reaches to filter.
        if loc.name() == name:
            defs.append(loc)
    if defs:
        return defs
    elif len(scopes)==0:
        raise LookupError("'{}' is unbound".format(name))
    return _lookup(name, scopes, locals_map)

class UseDefChains(object):
    """
    DefUseChains adaptor that builds a mapping between each user
    and the Def that defines this user:
        - chains: Dict[node, List[Def]], a mapping between nodes and the Defs
          that define it.
    """

    def __init__(self, defuses):
        self.chains = {}
        for chain in defuses.chains.values():
            if isinstance(chain.node, ast.Name):
                self.chains.setdefault(chain.node, [])
            for use in chain.users():
                self.chains.setdefault(use.node, []).append(chain)

        for chain in defuses._builtins.values():
            for use in chain.users():
                self.chains.setdefault(use.node, []).append(chain)

    def __str__(self):
        out = []
        for k, uses in self.chains.items():
            kname = Def(k).name()
            kstr = "{} <- {{{}}}".format(
                kname, ", ".join(sorted(use.name() for use in uses))
            )
            out.append((kname, kstr))
        out.sort()
        return ", ".join(s for k, s in out)


if __name__ == "__main__":
    import sys

    class Beniget(ast.NodeVisitor):
        def __init__(self, filename, module):
            super(Beniget, self).__init__()

            self.filename = filename or "<stdin>"

            self.ancestors = Ancestors()
            self.ancestors.visit(module)

            self.defuses = DefUseChains(self.filename)
            self.defuses.visit(module)

            self.visit(module)

        def check_unused(self, node, skipped_types=()):
            for local_def in self.defuses.locals[node]:
                if not local_def.users():
                    if local_def.name() == "_":
                        continue  # typical naming by-pass
                    if isinstance(local_def.node, skipped_types):
                        continue

                    location = local_def.node
                    while not hasattr(location, "lineno"):
                        location = self.ancestors.parent(location)

                    if isinstance(location, ast.ImportFrom):
                        if location.module == "__future__":
                            continue

                    print(
                        "W: '{}' is defined but not used at {}:{}:{}".format(
                            local_def.name(),
                            self.filename,
                            location.lineno,
                            location.col_offset,
                        )
                    )

        def visit_Module(self, node):
            self.generic_visit(node)
            if self.filename.endswith("__init__.py"):
                return
            self.check_unused(
                node, skipped_types=(ast.FunctionDef, ast.AsyncFunctionDef,
                                     ast.ClassDef, ast.Name)
            )

        def visit_FunctionDef(self, node):
            self.generic_visit(node)
            self.check_unused(node)

    paths = sys.argv[1:] or (None,)

    for path in paths:
        with open(path) if path else sys.stdin as target:
            module = ast.parse(target.read())
            Beniget(path, module)<|MERGE_RESOLUTION|>--- conflicted
+++ resolved
@@ -206,13 +206,8 @@
         self.NonLocals = set()
 
     def visit_FunctionDef(self, node):
-<<<<<<< HEAD
-        if not self.in_class:
-            self.Locals.add(node.name)
         # no recursion
-=======
         self.Locals.add(node.name)
->>>>>>> f0370524
 
     visit_AsyncFunctionDef = visit_FunctionDef
 
@@ -245,9 +240,6 @@
         for alias in node.names:
             self.Locals.add(alias.asname or alias.name)
 
-
-<<<<<<< HEAD
-=======
 def collect_locals(node):
     '''
     Compute the set of identifiers local to a given node.
@@ -259,7 +251,6 @@
     return visitor.Locals
 
 
->>>>>>> f0370524
 class DefUseChains(ast.NodeVisitor):
     """
     Module visitor that gathers two kinds of informations:
@@ -320,25 +311,18 @@
         self._breaks = []
         self._continues = []
 
-<<<<<<< HEAD
         # stack of list of annotations (annotation, heads, callback), 
         # only used in the case of from __future__ import annotations feature.
         # the annotations are analyzed when the whole module has been processed,
         # it should be compatible with PEP 563, and minor changes are required to support PEP 649.
         self._defered_annotations = []
 
-        # dead code levels
-        self.deadcode = 0
+        # dead code levels, it's non null for code that cannot be executed
+        self._deadcode = 0
 
         # attributes set in visit_Module
         self.module = None
         self.future_annotations = False
-
-    # helpers
-=======
-        # dead code levels, it's non null for code that cannot be executed
-        self._deadcode = 0
->>>>>>> f0370524
 
     #
     ## helpers
@@ -373,33 +357,6 @@
         print("W: unbound identifier '{}'{}".format(name, location))
 
     def invalid_name_lookup(self, name, scope, precomputed_locals, local_defs):
-<<<<<<< HEAD
-        # We hit the situation where we refer to a local variable that's not
-        # bound yet. This is a runtime error in Python, so we issue a warning.
-        if name not in precomputed_locals:
-            return
-
-        if isinstance(scope, ast.ClassDef):
-            return (not any((name in defs or '*' in defs)
-                            for defs in local_defs)
-                    and not any((name in global_def or '*' in global_def)
-                                for global_def in self._definitions[0:-self._scope_depths[0]]))
-        else:
-            return not any((name in defs or '*' in defs) for defs in local_defs)
-
-    def compute_annotation_defs(self, node):
-        name = node.id
-        # resolving an annotation is a bit different
-        # form other names.
-        try:
-            return _lookup_annotation(name, self._scopes, self.locals)
-        except LookupError:
-            # fallback to regular behaviour on module scope
-            # to support names from builtins or wildcard imports.
-            return self.compute_defs(node)
-
-    def compute_defs(self, node, quiet=False):
-=======
         # We may hit the situation where we refer to a local variable which is
         # not bound yet. This is a runtime error in Python, so we try to detec
         # it statically.
@@ -427,8 +384,18 @@
         else:
             return not islocal
 
-    def defs(self, node, quiet=False):
->>>>>>> f0370524
+    def compute_annotation_defs(self, node, quiet=False):
+        name = node.id
+        # resolving an annotation is a bit different
+        # form other names.
+        try:
+            return _lookup_annotation(name, self._scopes, self.locals)
+        except LookupError:
+            # fallback to regular behaviour on module scope
+            # to support names from builtins or wildcard imports.
+            return self.compute_defs(node, quiet=quiet)
+
+    def compute_defs(self, node, quiet=False):
         '''
         Performs an actual lookup of node's id in current context, returning
         the list of def linked to that use.
@@ -514,26 +481,6 @@
                         self.unbound_identifier(undef_name, undef.node)
         self._undefs.pop()
 
-
-<<<<<<< HEAD
-    def collect_locals(self, node):
-        for scope in reversed(self._scopes):
-            if isinstance(scope, ast.ClassDef):
-                in_class = True
-                break
-            elif isinstance(scope, (ast.FunctionDef, ast.AsyncFunctionDef)):
-                in_class = False
-                break
-        else:
-            in_class = False
-
-        visitor = CollectLocals(in_class)
-        visitor.generic_visit(node)
-        return visitor.Locals
-
-
-=======
->>>>>>> f0370524
     @contextmanager
     def ScopeContext(self, node):
         self._scopes.append(node)
@@ -574,7 +521,6 @@
         self._scopes = scopes
         self._scope_depths = scope_depths
         self._precomputed_locals = precomputed_locals
-<<<<<<< HEAD
     
     def process_functions(self):
         for fnode, defs, scopes, scope_depths, precomputed_locals in self._defered:
@@ -592,9 +538,6 @@
             cb(visitor(annnode)) if cb else visitor(annnode)
             self._scopes = currenthead
         self.defs = compute_defs
-=======
-
->>>>>>> f0370524
 
     # stmt
     def visit_Module(self, node):
@@ -617,20 +560,11 @@
             self.process_body(node.body)
 
             # handle function bodies
-<<<<<<< HEAD
             self.process_functions()
 
             # handle defered annotations as in from __future__ import annotations
             self.process_annotations()
             self._defered_annotations.pop()
-=======
-            for fnode, defs, scopes, scope_depths, precomputed_locals in self._defered:
-                visitor = getattr(self,
-                                  "visit_{}".format(type(fnode).__name__))
-                with self.SwitchScopeContext(defs, scopes, scope_depths,
-                                             precomputed_locals):
-                    visitor(fnode, step=DefinitionStep)
->>>>>>> f0370524
 
             # various sanity checks
             if __debug__:
