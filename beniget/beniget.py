--- conflicted
+++ resolved
@@ -1566,7 +1566,6 @@
 
     # Standard library support
 
-<<<<<<< HEAD
     def _support_stdlib(self):
         self.ast = _ast
 
@@ -1621,73 +1620,7 @@
         
         self.visit_NameConstant = self.visit_Num = self.visit_Str = \
             self.visit_Bytes = self.visit_Ellipsis = self.visit_Constant
-=======
-    >>> import gast as ast
-    >>> module = ast.parse("from b import c;import typing as t\nclass C:\n def f(self):self.var = c.Thing()")
-    >>> duc = DefUseChains()
-    >>> duc.visit(module)
-    >>> ancestors = Ancestors()
-    >>> ancestors.visit(module)
-    ... # we're placing ourselves in the context of the function body
-    >>> fn_scope = module.body[-1].body[-1]
-    >>> assert isinstance(fn_scope, ast.FunctionDef)
-    >>> heads = ancestors.parents(fn_scope) + [fn_scope]
-    >>> print(lookup_annotation_name_defs('t', heads, duc.locals)[0])
-    t -> ()
-    >>> print(lookup_annotation_name_defs('c', heads, duc.locals)[0])
-    c -> (c -> (.Thing -> (<Call> -> ())))
-    >>> print(lookup_annotation_name_defs('C', heads, duc.locals)[0])
-    C -> ()
-    """
-    scopes = _get_lookup_scopes(heads)
-    scopes_len = len(scopes)
-    if scopes_len>1:
-        # start by looking at module scope first,
-        # then try the theoretical runtime scopes.
-        # putting the global scope last in the list so annotation are
-        # resolve using he global namespace first. this is the way pyright does.
-        scopes.append(scopes.pop(0))
-    try:
-        return _lookup(name, scopes, locals_map)
-    except LookupError:
-        raise LookupError("'{}' not found in {}, might be a builtin".format(name, heads[-1]))
-
-def _get_lookup_scopes(heads):
-    # heads[-1] is the direct enclosing scope and heads[0] is the module.
-    # returns a list based on the elements of heads, but with
-    # the ignorable scopes removed. Ignorable in the sens that the lookup
-    # will never happend in this scope for the given context.
-
-    heads = list(heads) # avoid modifying the list (important)
-    try:
-        direct_scope = heads.pop(-1) # this scope is the only one that can be a class
-    except IndexError:
-        raise ValueError('invalid heads: must include at least one element')
-    try:
-        global_scope = heads.pop(0)
-    except IndexError:
-        # we got only a global scope
-        return [direct_scope]
-    # more of less modeling what's described here.
-    # https://github.com/gvanrossum/gvanrossum.github.io/blob/main/formal/scopesblog.md
-    other_scopes = [s for s in heads if isinstance(s, (
-                  ast.FunctionDef, ast.AsyncFunctionDef,
-                  ast.Lambda, ast.DictComp, ast.ListComp,
-                  ast.SetComp, ast.GeneratorExp))]
-    return [global_scope] + other_scopes + [direct_scope]
-
-def _lookup(name, scopes, locals_map):
-    context = scopes.pop()
-    defs = []
-    for loc in locals_map.get(context, ()):
-        if loc.name() == name and loc.islive:
-            defs.append(loc)
-    if defs:
-        return defs
-    elif len(scopes)==0:
-        raise LookupError()
-    return _lookup(name, scopes, locals_map)
->>>>>>> 9fa75747
+        
 
 class UseDefChains(object):
     """
