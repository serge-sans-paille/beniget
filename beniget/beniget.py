from collections import defaultdict
from contextlib import contextmanager
import builtins
import sys

import gast
import ast as _ast

from .ordered_set import ordered_set


def pkg(node):
    """
    Given a supported AST node, return the origin module where it's class is defined.
    The result will be gast or ast.
    """
    return gast.gast if node.__class__.__module__ == 'gast.gast' else _ast

# NodeVisitor is compatible with standard library ast
class Ancestors(gast.NodeVisitor):
    """
    Build the ancestor tree, that associates a node to the list of node visited
    from the root node (the Module) to the current node.

    Example usage: 
    
    >>> from beniget import Ancestors
    >>> code = 'def foo(x): return x + 1'

    >>> import gast
    >>> module = gast.parse(code)

    >>> ancestors = Ancestors()
    >>> ancestors.visit(module)

    >>> binop = module.body[0].body[0].value
    >>> for n in ancestors.parents(binop):
    ...    print(type(n))
    <class 'gast.gast.Module'>
    <class 'gast.gast.FunctionDef'>
    <class 'gast.gast.Return'>

    >>> import ast
    >>> code = 'def foo(x): return x + 1'
    >>> module = ast.parse(code)

    >>> ancestors = Ancestors()
    >>> ancestors.visit(module)

    >>> binop = module.body[0].body[0].value
    >>> for n in ancestors.parents(binop):
    ...    print(type(n).__name__)
    Module
    FunctionDef
    Return
    """

    def __init__(self):
        self._parents = dict()
        self._current = list()

    def generic_visit(self, node):
        self._parents[node] = list(self._current)
        self._current.append(node)
        super(Ancestors, self).generic_visit(node)
        self._current.pop()

    def parent(self, node):
        return self._parents[node][-1]

    def parents(self, node):
        return self._parents[node]

    def parentInstance(self, node, cls):
        for n in reversed(self._parents[node]):
            if isinstance(n, cls):
                return n
        raise ValueError("{} has no parent of type {}".format(node, cls))

    def parentFunction(self, node):
        ast = pkg(node)
        return self.parentInstance(node, (ast.FunctionDef,
                                          ast.AsyncFunctionDef))

    def parentStmt(self, node):
        return self.parentInstance(node, gast.stmt) # gast.stmt and ast.stmt are the same.

_novalue = object()
@contextmanager
def _rename_attrs(obj, **attrs):
    """
    Provide cheap attribute polymorphism.
    """
    old_values = {}
    for k, v in attrs.items():
        old_values[k] = getattr(obj, k, _novalue)
        setattr(obj, k, v)
    yield
    for k, v in old_values.items():
        if v is _novalue:
            delattr(obj, k)
        else:
            setattr(obj, k, v)

class Def(object):
    """
    Model a definition, either named or unnamed, and its users.
    """

    __slots__ = "node", "_users", "islive"

    def __init__(self, node):
        """
        :type node: ast.AST
        """
        
        self.node = node
        """
        Syntax tree node wrapped by this `Def`.
        """
        
        self._users = ordered_set()
        
        self.islive = True
        """
        Whether this definition might reach the final block of it's scope.
        Meaning if islive is `False`, the definition will always be overriden
        at the time we finished executing the module/class/function body.
        So the definition could be ignored in the context of an attribute access for instance.
        """

    def add_user(self, node):
        """
        :type node: Def
        """
        assert isinstance(node, Def)
        self._users.add(node)

    def name(self):
        """
        If the node associated to this `Def` has a name, returns this ``name``.
        Otherwise returns its ``<type>``.

        :rtype: str
        """
        ast = pkg(self.node)
        if isinstance(self.node, (ast.ClassDef,
                                  ast.FunctionDef,
                                  ast.AsyncFunctionDef)):
            return self.node.name
        elif isinstance(self.node, ast.Name):
            return self.node.id
        elif isinstance(self.node, ast.alias):
            base = self.node.name.split(".", 1)[0]
            return self.node.asname or base
        elif isinstance(self.node, ast.Attribute):
            return "." + self.node.attr

        classname = type(self.node).__name__
        
        # We compare as string for these nodes since they might not exist 
        # depending on the python version or ast module in-use.
        if classname == 'arg':
            return self.node.arg
        elif classname in ('MatchStar', 'MatchAs'):
            if self.node.name:
                return self.node.name
        elif classname == 'MatchMapping':
            if self.node.rest:
                return self.node.rest
        elif classname in ('TypeVar', 'TypeVarTuple', 'ParamSpec'):
            return self.node.name
        
        elif isinstance(self.node, ast.ExceptHandler):
            if isinstance(self.node.name, str):
                # this branch copes with the structural difference in between 
                # ast and gast regarding the except handler.
                return self.node.name
        
        elif isinstance(self.node, tuple):
            # corner case where node is a tuple ???
            return self.node[1]

        return f'<{classname}>'

    def users(self):
        """
        The collection of entities that holds a reference to this node

        :rtype: ordered_set[Def]
        """
        return self._users

    def isdel(self):
        """
        Whether this `Def` wraps the target of a ``del`` statement.

        :rtype: bool
        """
        ast = pkg(self.node)
        if not isinstance(self.node, ast.Name):
            return False
        return isinstance(self.node.ctx, ast.Del)

    def __repr__(self):
        return self._repr({})

    def _repr(self, nodes):
        if self in nodes:
            return "(#{})".format(nodes[self])
        else:
            nodes[self] = len(nodes)
            return "{} -> ({})".format(
                self.node, ", ".join(u._repr(nodes.copy())
                                     for u in self._users)
            )

    def __str__(self):
        return self._str({})

    def _str(self, nodes):
        if self in nodes:
            return "(#{})".format(nodes[self])
        else:
            nodes[self] = len(nodes)
            return "{} -> ({})".format(
                self.name(), ", ".join(u._str(nodes.copy())
                                       for u in self._users)
            )


import builtins
BuiltinsSrc = builtins.__dict__

Builtins = {k: v for k, v in BuiltinsSrc.items()}
# not sure why we override the __file__ attribute?
# this should probably be assigned to the filename give to DefUseChains instead.
Builtins["__file__"] = __file__

# Cope with conditionally existing builtins by special-casing them.
Builtins.setdefault('WindowsError', object()) # never defined under Linux
Builtins.setdefault('anext', object()) # added in Python 3.10
Builtins.setdefault('aiter', object()) # added in Python 3.10
Builtins.setdefault('EncodingWarning', object()) # added in Python 3.10
Builtins.setdefault('PythonFinalizationError', object()) # added in Python 3.13
# beniget doesn't run Python 3.5 and below, so we don't need to 
# account for names introduced before Python 3.6

DeclarationStep, DefinitionStep = object(), object()

def collect_future_imports(node):
    """
    Returns a set of future imports names for the given ast module.
    """
    assert isinstance(node, pkg(node).Module)
    cf = _CollectFutureImports()
    cf.visit(node)
    return cf.FutureImports

class _StopTraversal(Exception):
    pass

class _CollectFutureImports(gast.NodeVisitor):
    # A future statement must appear near the top of the module.
    # The only lines that can appear before a future statement are:
    # - the module docstring (if any),
    # - comments,
    # - blank lines, and
    # - other future statements.
    # as soon as we're visiting something else, we can stop the visit.
    def __init__(self):
        self.FutureImports = set()

        # Compat
        self.visit_Str = lambda v: None

    def visit_Module(self, node):
        for child in node.body:
            try:
                self.visit(child)
            except _StopTraversal:
                break

    def visit_ImportFrom(self, node):
        if node.level or node.module != '__future__':
            raise _StopTraversal()
        self.FutureImports.update((al.name for al in node.names))

    def visit_Expr(self, node):
        self.visit(node.value)

    def visit_Constant(self, node):
        if not isinstance(node.value, str):
            raise _StopTraversal()

    def generic_visit(self, node):
        raise _StopTraversal()

class CollectLocals(gast.NodeVisitor):
    def __init__(self):
        self.Locals = set()
        self.NonLocals = set()

    def visit_FunctionDef(self, node):
        # no recursion
        self.Locals.add(node.name)

    visit_AsyncFunctionDef = visit_FunctionDef

    visit_ClassDef = visit_FunctionDef

    def visit_Nonlocal(self, node):
        self.NonLocals.update(name for name in node.names)

    visit_Global = visit_Nonlocal

    def visit_Name(self, node):
        if isinstance(node.ctx, pkg(node).Store) and node.id not in self.NonLocals:
            self.Locals.add(node.id)

    def skip(self, _):
        pass

    visit_SetComp = visit_DictComp = visit_ListComp = skip
    visit_GeneratorExp = skip

    visit_Lambda = skip

    def visit_Import(self, node):
        for alias in node.names:
            base = alias.name.split(".", 1)[0]
            self.Locals.add(alias.asname or base)

    def visit_ImportFrom(self, node):
        for alias in node.names:
            self.Locals.add(alias.asname or alias.name)

class CollectLocalsdef695(CollectLocals):
    visit_TypeVar = visit_ParamSpec = visit_TypeVarTuple = CollectLocals.visit_FunctionDef

def collect_locals(node):
    '''
    Compute the set of identifiers local to a given node.

    This is meant to emulate a call to locals()
    '''
    if isinstance(node, def695):
        # special-case the new annotation scope created by type parameters
        visitor = CollectLocalsdef695()
    else:
        visitor = CollectLocals()
    visitor.generic_visit(node)
    return visitor.Locals

class def695(gast.stmt):
    """
    Special statement to represent the PEP-695 lexical scopes.
    A.k.a annotation scopes.
    """
    _fields = ('body', 'd')
    def __init__(self, body, d):
        self.body = body # list of type params
        self.d = d # the wrapped definition node
        

class DefUseChains(gast.NodeVisitor):
    """
    Module visitor that gathers two kinds of informations:
    
        - `locals`: ``dict[node, list[Def]]``, a mapping between a node and the list
          of variable defined in this node.
        - `chains`: ``dict[node, Def]``, a mapping between nodes and their chains.

    >>> import gast as ast
    >>> module = ast.parse("from b import c, d; c()")
    >>> duc = DefUseChains()
    >>> duc.visit(module)
    >>> for head in duc.locals[module]:
    ...     print("{}: {}".format(head.name(), len(head.users())))
    c: 1
    d: 0
    >>> alias_def = duc.chains[module.body[0].names[0]]
    >>> print(alias_def)
    c -> (c -> (<Call> -> ()))

    One instance of `DefUseChains` is only suitable to analyse one AST Module in it's lifecycle.
    """


    def __init__(self, filename=None):
        """
        :param filename: included in error messages if specified
        :type filename: str
        """
        
        self.chains = {}
        """
        :type: dict[node, Def]
        """
        
        self.locals = defaultdict(list)
        """
        :type: dict[node, list[Def]]
        """
        
        self.filename = filename

        # deep copy of builtins, to remain reentrant
        self._builtins = {k: Def(v) for k, v in Builtins.items()}

        # function body are not executed when the function definition is met
        # this holds a list of the functions met during body processing
        self._defered = []

        # stack of mapping between an id and Names
        self._definitions = []

        # stack of scope depth
        self._scope_depths = []

        # stack of variable defined with the global keywords
        self._globals = []

        # stack of variable defined with the nonlocal keywords
        self._nonlocals = []

        # stack of local identifiers, used to detect 'read before assign'
        self._precomputed_locals = []

        # stack of variable that were undefined when we met them, but that may
        # be defined in another path of the control flow (esp. in loop)
        self._undefs = []

        # stack of nodes starting a scope: 
        # class, module, function, generator expression, 
        # comprehension, def695. 
        self._scopes = []

        self._breaks = []
        self._continues = []

        # stack of list of annotations (annotation, heads, callback),
        # only used in the case of from __future__ import annotations feature.
        # the annotations are analyzed when the whole module has been processed,
        # it should be compatible with PEP 563, and minor changes are required to support PEP 649.
        self._defered_annotations = []

        # dead code levels, it's non null for code that cannot be executed
        self._deadcode = 0

        # attributes (re)set in visit_Module
        self.module = None
        """
        Object visited by `visit_Module`, `None` if the visitor has not run yet.
        """
        
        self.future_annotations = False
        """
        Flag indicates the use of ``from __future__ import annotation``. 
        It should also be manually turned on to support Python3.14+'s annotation scopes. 
        """

    #
    ## test helpers
    #
    def _dump_locals(self, node, only_live=False):
        """
        Like `dump_definitions` but returns the result grouped by symbol name and it includes linenos.

        :Returns: List of string formatted like: '{symbol name}:{def lines}'
        """
        groupped = defaultdict(list)
        for d in self.locals[node]:
            if not only_live or d.islive:
                groupped[d.name()].append(d)
                                               # Compat: the linenumber is None on gast when unset in ast, so use None when unset.
        return ['{}:{}'.format(name, ','.join([str(getattr(d.node, 'lineno', None)) for d in defs])) \
            for name,defs in groupped.items()]

    def dump_definitions(self, node, ignore_builtins=True):
        if isinstance(node, pkg(node).Module) and not ignore_builtins:
            builtins = {d for d in self._builtins.values()}
            return sorted(d.name() for d in self.locals[node]
                          if d not in builtins)
        else:
            return sorted(d.name() for d in self.locals[node])

    def dump_chains(self, node):
        chains = []
        for d in self.locals[node]:
            chains.append(str(d))
        return chains

    def location(self, node):
        if hasattr(node, "lineno"):
            filename = "{}:".format(
                "<unknown>" if self.filename is None else self.filename
            )
            return " at {}{}:{}".format(filename,
                                            node.lineno,
                                            # Compat: Not all stdlib nodes have a col_offset
                                            getattr(node, 'col_offset', None))
        else:
            return ""

    def unbound_identifier(self, name, node):
        self.warn("unbound identifier '{}'".format(name), node)

    def warn(self, msg, node):
        print("W: {}{}".format(msg, self.location(node)))

    def invalid_name_lookup(self, name, scope, precomputed_locals, local_defs):
        # We may hit the situation where we refer to a local variable which is
        # not bound yet. This is a runtime error in Python, so we try to detect
        # it statically.

        # not a local variable => fine
        if name not in precomputed_locals:
            return

        # It's meant to be a local, but can we resolve it by a local lookup?
        islocal = any((name in defs or '*' in defs) for defs in local_defs)

        # At class scope, it's ok to refer to a global even if we also have a
        # local definition for that variable. Stated other wise
        #
        # >>> a = 1
        # >>> def foo(): a = a
        # >>> foo() # fails, a is a local referenced before being assigned
        # >>> class bar: a = a
        # >>> bar() # ok, and `bar.a is a`
        ast = pkg(scope)
        if isinstance(scope, (ast.ClassDef, def695)): # TODO: def695 part of this seems not tested yet.
            top_level_definitions = self._definitions[0:-self._scope_depths[0]]
            isglobal = any((name in top_lvl_def or '*' in top_lvl_def)
                           for top_lvl_def in top_level_definitions)
            return not islocal and not isglobal
        else:
            return not islocal

    def compute_annotation_defs(self, node, quiet=False):
        name = node.id
        # resolving an annotation is a bit different
        # form other names.
        try:
            return lookup_annotation_name_defs(name, self._scopes, self.locals)
        except LookupError:
            # fallback to regular behaviour on module scope
            # to support names from builtins or wildcard imports.
            return self.compute_defs(node, quiet=quiet)

    def compute_defs(self, node, quiet=False):
        '''
        Performs an actual lookup of node's id in current context, returning
        the list of def linked to that use.
        '''
        name = node.id
        stars = []

        # List of definitions to check. This includes all non-class
        # definitions *and* the last definition. Class definitions are not
        # included because they require fully qualified access.
        looked_up_definitions = []

        scopes_iter = iter(reversed(self._scopes))
        depths_iter = iter(reversed(self._scope_depths))
        precomputed_locals_iter = iter(reversed(self._precomputed_locals))

        # Keep the last scope because we could be in class scope, in which
        # case we don't need fully qualified access.
        lvl = depth = next(depths_iter)
        precomputed_locals = next(precomputed_locals_iter)
        base_scope = next(scopes_iter)
        base_scope_is_def695 = isinstance(base_scope, def695)
        defs = self._definitions[depth:]
        if not self.invalid_name_lookup(name, base_scope, precomputed_locals, defs):

            def add_defs(looked_up_definitions, defs):
                if self.is_global(name):
                    # only add deleted node, if any
                    for defs_ in reversed(defs):
                        for dnode in defs_.get(name, ()):
                            if dnode.isdel():
                                # This create a del that shadows the global
                                looked_up_definitions.append({name: [dnode]})
                else:
                    looked_up_definitions.extend(reversed(defs))

            add_defs(looked_up_definitions, defs)

            ast = pkg(node)
            # Iterate over scopes, filtering out class scopes, expect if the enclosing
            # scope is a def695.
            for scope, depth, precomputed_locals in zip(scopes_iter,
                                                        depths_iter,
                                                        precomputed_locals_iter):
                if not isinstance(scope, ast.ClassDef) or base_scope_is_def695:
                    defs = self._definitions[lvl + depth: lvl]
                    if self.invalid_name_lookup(name, base_scope, precomputed_locals, defs):
                        looked_up_definitions.append(StopIteration)
                        break
                    add_defs(looked_up_definitions, defs)
                lvl += depth

        # If the `global` keyword has been used, honor it
        if self.is_global(name):
            looked_up_definitions.extend(self._definitions[0:-self._scope_depths[0]])

        for defs in looked_up_definitions:
            if defs is StopIteration:
                break
            elif name in defs:
                name_defs = {dnode for dnode in defs[name] if not
                             dnode.isdel()}
                if not name_defs:
                    break
                return name_defs if not stars else stars + list(name_defs)
            elif "*" in defs:
                stars.extend(defs["*"])

        d = self.chains.setdefault(node, Def(node))

        if self._undefs:
            self._undefs[-1][name].append((d, stars))

        if stars:
            return stars + [d]
        else:
            if not self._undefs and not quiet:
                self.unbound_identifier(name, node)
            return [d]

    defs = compute_defs

    def process_body(self, stmts):
        if not stmts:
            return

        deadcode = False
        ast = pkg(stmts[0])
        for stmt in stmts:
            self.visit(stmt)
            if isinstance(stmt, (ast.Break, ast.Continue, ast.Raise)):
                if not deadcode:
                    deadcode = True
                    self._deadcode += 1
        if deadcode:
            self._deadcode -= 1

    def process_undefs(self):
        for undef_name, _undefs in self._undefs[-1].items():
            if undef_name in self._definitions[-1]:
                for newdef in self._definitions[-1][undef_name]:
                    for undef, _ in _undefs:
                        for user in undef.users():
                            newdef.add_user(user)
            else:
                for undef, stars in _undefs:
                    if not stars:
                        self.unbound_identifier(undef_name, undef.node)
        self._undefs.pop()

    @contextmanager
    def ScopeContext(self, node):
        self._scopes.append(node)
        self._scope_depths.append(-1)
        self._definitions.append(defaultdict(ordered_set))
        self._globals.append(set())
        self._nonlocals.append(set())
        self._precomputed_locals.append(collect_locals(node))
        yield
        self._precomputed_locals.pop()
        self._nonlocals.pop()
        self._globals.pop()
        self._definitions.pop()
        self._scope_depths.pop()
        self._scopes.pop()

    CompScopeContext = ScopeContext

    @contextmanager
    def DefinitionContext(self, definitions):
        self._definitions.append(definitions)
        self._scope_depths[-1] -= 1
        yield self._definitions[-1]
        self._scope_depths[-1] += 1
        self._definitions.pop()


    @contextmanager
    def SwitchScopeContext(self, defs, scopes, scope_depths, precomputed_locals):
        scope_depths, self._scope_depths = self._scope_depths, scope_depths
        scopes, self._scopes = self._scopes, scopes
        defs, self._definitions = self._definitions, defs
        precomputed_locals, self._precomputed_locals = self._precomputed_locals, precomputed_locals
        yield
        self._definitions = defs
        self._scopes = scopes
        self._scope_depths = scope_depths
        self._precomputed_locals = precomputed_locals

    def process_functions_bodies(self):
        for fnode, defs, scopes, scope_depths, precomputed_locals in self._defered:
            visitor = getattr(self,
                              "visit_{}".format(type(fnode).__name__))
            with self.SwitchScopeContext(defs, scopes, scope_depths, precomputed_locals):
                visitor(fnode, step=DefinitionStep)

    def process_annotations(self):
        compute_defs, self.defs = self.defs,  self.compute_annotation_defs
        for annnode, heads, cb in self._defered_annotations[-1]:
            visitor = getattr(self,
                                "visit_{}".format(type(annnode).__name__))
            currenthead, self._scopes = self._scopes, heads
            cb(visitor(annnode)) if cb else visitor(annnode)
            self._scopes = currenthead
        self.defs = compute_defs

    def _support_stdlib(self):
        # Support ast.arg instances
        _visit_skip_annotation = self.visit_skip_annotation

        def visit_skip_annotation(node):
            if isinstance(node, pkg(node).arg):
                return self.visit_arg(node, skip_annotation=True)
            return _visit_skip_annotation(node)

        self.visit_skip_annotation = visit_skip_annotation

        def visit_arg(node, skip_annotation=False):
            dnode = self.chains.setdefault(node, Def(node))
            self.set_definition(node.arg, dnode)
            if dnode not in self.locals[self._scopes[-1]]:
                self.locals[self._scopes[-1]].append(dnode)
            if node.annotation is not None and not skip_annotation:
                self.visit(node.annotation)
            return dnode

        self.visit_arg = visit_arg

        # In gast, the name field of ExceptHandler is represented as an ast.Name
        # with an ast.Store context and not a str; so for the standard library we use the
        # ExceptHandler node as reference point.

        def visit_ExceptHandler(node):
            if isinstance(node.name, str):
                dnode = self.chains.setdefault(node, Def(node))
                self.set_definition(node.name, dnode)
                if dnode not in self.locals[self._scopes[-1]]:
                    self.locals[self._scopes[-1]].append(dnode)
            self.generic_visit(node)

        self.visit_ExceptHandler = visit_ExceptHandler

        def visit_ExtSlice(node):
            dnode = self.chains.setdefault(node, Def(node))
            for elt in node.dims:
                self.visit(elt).add_user(dnode)
            return dnode

        self.visit_ExtSlice = visit_ExtSlice

        def visit_Index(node):
            # pretend Index does not exist
            return self.visit(node.value)

        self.visit_Index = visit_Index

        self.visit_NameConstant = self.visit_Num = self.visit_Str = \
            self.visit_Bytes = self.visit_Ellipsis = self.visit_Constant

    # stmt
    def visit_Module(self, node):
        # Compat
        if not isinstance(node, gast.Module):
            # If it's not a gast Module it must be a standard library module,
            # so dynamically adjust the class to support it.
            self._support_stdlib()

        # save module node
        self.module = node

        futures = collect_future_imports(node)
        # determine whether the PEP563 is enabled
        # allow manual enabling of DefUseChains.future_annotations
        self.future_annotations |= 'annotations' in futures

        with self.ScopeContext(node):


            self._definitions[-1].update(
                {k: ordered_set((v,)) for k, v in self._builtins.items()}
            )

            self._defered_annotations.append([])
            self.process_body(node.body)

            # handle function bodies
            self.process_functions_bodies()

            # handle defered annotations as in from __future__ import annotations
            self.process_annotations()
            self._defered_annotations.pop()

            # various sanity checks
            if __debug__:
                overloaded_builtins = set()
                for d in self.locals[node]:
                    name = d.name()
                    if name in self._builtins:
                        overloaded_builtins.add(name)
                    assert name in self._definitions[0], (name, d.node)

                nb_defs = len(self._definitions[0])
                nb_bltns = len(self._builtins)
                nb_overloaded_bltns = len(overloaded_builtins)
                nb_heads = len({d.name() for d in self.locals[node]})
                assert nb_defs == nb_heads + nb_bltns - nb_overloaded_bltns

        # Deleted nodes are not actual definitions, but are useful for
        # intermediate analysis. Prune them once the processing is done.
        for dnodes in self.locals.values():
            del_indices = [i for i, n in enumerate(dnodes) if n.isdel()]
            for del_index in reversed(del_indices):
                dnodes.pop(del_index)

        assert not self._definitions
        assert not self._defered_annotations
        assert not self._scopes
        assert not self._scope_depths
        assert not self._precomputed_locals

    def set_definition(self, name, dnode_or_dnodes, index=-1):
        if self._deadcode:
            return

        if isinstance(dnode_or_dnodes, Def):
            dnodes = ordered_set((dnode_or_dnodes,))
        else:
            dnodes = ordered_set(dnode_or_dnodes)

        # set the islive flag to False on killed Defs
        for d in self._definitions[index].get(name, ()):
            if not isinstance(d.node, gast.AST): # gast.AST and ast.AST are the same.
                # A builtin: we never explicitely mark the builtins as killed, since
                # it can be easily deducted.
                continue
            if d in dnodes or any(d in definitions.get(name, ()) for
                   definitions in self._definitions[:index]):
                # The definition exists in another definition context, so we can't
                # be sure wether it's killed or not, this happens when:
                # - a variable is conditionnaly declared (d in dnodes)
                # - a variable is conditionnaly killed (any(...))
                continue
            d.islive = False

        self._definitions[index][name] = dnodes

    @staticmethod
    def add_to_definition(definition, name, dnode_or_dnodes):
        if isinstance(dnode_or_dnodes, Def):
            definition[name].add(dnode_or_dnodes)
        else:
            definition[name].update(dnode_or_dnodes)

    def extend_definition(self, name, dnode_or_dnodes):
        if self._deadcode:
            return
        DefUseChains.add_to_definition(self._definitions[-1], name,
                                       dnode_or_dnodes)

    def extend_global(self, name, dnode_or_dnodes):
        if self._deadcode:
            return
        # `name` *should* be in self._definitions[0] because we extend the
        # globals. Yet the original code maybe faulty and we need to cope with
        # it.
        if name not in self._definitions[0]:
            if isinstance(dnode_or_dnodes, Def):
                self.locals[self.module].append(dnode_or_dnodes)
            else:
                self.locals[self.module].extend(dnode_or_dnodes)
        DefUseChains.add_to_definition(self._definitions[0], name,
                                       dnode_or_dnodes)

    def set_or_extend_global(self, name, dnode):
        if self._deadcode:
            return
        if name not in self._definitions[0]:
            self.locals[self.module].append(dnode)
        DefUseChains.add_to_definition(self._definitions[0], name, dnode)

    def visit_annotation(self, node, *, defer:bool, field='annotation'):
        annotation = getattr(node, field, None)
        if annotation:
            if defer:
                # only validate annotation if they are meant to be deferred.
                # Stock semantics don't care about named expressions in annotations.
                try:
                    _validate_annotation_body(annotation)
                except SyntaxError as e :
                    self.warn(str(e), annotation)
                    return
                self._defered_annotations[-1].append(
                    (annotation, list(self._scopes), None))
            else:
                self.visit(annotation)

    def visit_skip_annotation(self, node):
        if isinstance(node, pkg(node).Name):
            self.visit_Name(node, skip_annotation=True)
        else:
            self.visit(node)

    def visit_FunctionDef(self, node, step=DeclarationStep, in_def695=False):
        if step is DeclarationStep:
            type_parameters = getattr(node, 'type_params', [])
            has_type_parameters = any(type_parameters)
            defer_annotations = self.future_annotations or has_type_parameters

            dnode = self.chains.setdefault(node, Def(node))
            self.add_to_locals(node.name, dnode)

            
            if not in_def695:

                for default in node.args.defaults:
                    self.visit(default).add_user(dnode)
                for kw_default in filter(None, node.args.kw_defaults):
                    self.visit(kw_default).add_user(dnode)
                for decorator in node.decorator_list:
                    self.visit(decorator)
                if not defer_annotations:
                    for arg in _iter_arguments(node.args):
                        self.visit_annotation(arg, defer=False)
                    self.visit_annotation(node, defer=False, field='returns')

                if has_type_parameters:
                    self.visit_def695(def695(body=type_parameters, d=node))
                    return
            
            if defer_annotations:
                for arg in _iter_arguments(node.args):
                    self.visit_annotation(arg, defer=True)
                self.visit_annotation(node, defer=True, field='returns')
            
            # emulate this (except f is not actually defined in both scopes): 
            # def695 __generic_parameters_of_f():
            #     T = TypeVar(name='T')
            #     def f(x: T) -> T:
            #         return x
            #     return f
            # f = __generic_parameters_of_f()
            scopeindex = -1 if not in_def695 else -2
            self.set_definition(node.name, dnode, index=scopeindex)

            self._defered.append((node,
                                  list(self._definitions),
                                  list(self._scopes),
                                  list(self._scope_depths),
                                  list(self._precomputed_locals)))
        elif step is DefinitionStep:
            with self.ScopeContext(node):
                for arg in _iter_arguments(node.args):
                    self.visit_skip_annotation(arg)
                self.process_body(node.body)
        else:
            raise NotImplementedError()

    visit_AsyncFunctionDef = visit_FunctionDef

    def visit_ClassDef(self, node, in_def695=False):
        dnode = self.chains.setdefault(node, Def(node))
        self.add_to_locals(node.name, dnode)

        if not in_def695:
            for decorator in node.decorator_list:
                self.visit(decorator).add_user(dnode)

            if any(getattr(node, 'type_params', [])):
                self.visit_def695(def695(body=node.type_params, d=node))
                return
        
        for base in node.bases:
            self.visit(base).add_user(dnode)
        for keyword in node.keywords:
            self.visit(keyword.value).add_user(dnode)

        with self.ScopeContext(node):
            self.set_definition("__class__", Def("__class__"))
            self.process_body(node.body)

        # see comment in visit_FunctionDef
        scopeindex = -1 if not in_def695 else -2
        self.set_definition(node.name, dnode, index=scopeindex)


    def visit_Return(self, node):
        if node.value:
            self.visit(node.value)

    def visit_Break(self, _):
        for k, v in self._definitions[-1].items():
            DefUseChains.add_to_definition(self._breaks[-1], k, v)
        self._definitions[-1].clear()

    def visit_Continue(self, _):
        for k, v in self._definitions[-1].items():
            DefUseChains.add_to_definition(self._continues[-1], k, v)
        self._definitions[-1].clear()

    def visit_Delete(self, node):
        for target in node.targets:
            self.visit(target)

    def visit_Assign(self, node):
        # link is implicit through ctx
        self.visit(node.value)
        for target in node.targets:
            self.visit(target)

    def visit_AnnAssign(self, node):
        if node.value:
            self.visit(node.value)
        if not self.future_annotations:
            self.visit_annotation(node, defer=False)
        else:
            self.visit_annotation(node, defer=True)
        self.visit(node.target)

    def visit_AugAssign(self, node):
        dvalue = self.visit(node.value)
        if isinstance(node.target, pkg(node).Name):
            ctx, node.target.ctx = node.target.ctx, pkg(node).Load()
            dtarget = self.visit(node.target)
            dvalue.add_user(dtarget)
            node.target.ctx = ctx
            if self.is_global(node.target.id):
                self.extend_global(node.target.id, dtarget)
            else:
                loaded_from = [d.name() for d in self.defs(node.target,
                                                           quiet=True)]
                self.set_definition(node.target.id, dtarget)
                # If we augassign from a value that comes from '*', let's use
                # this node as the definition point.
                if '*' in loaded_from:
                    self.locals[self._scopes[-1]].append(dtarget)
        else:
            self.visit(node.target).add_user(dvalue)
    
    def visit_TypeAlias(self, node, in_def695=False):
        # Generic type aliases:
        # type Alias[T: int] = list[T]

        # Equivalent to:
        # def695 __generic_parameters_of_Alias():
        #     def695 __evaluate_T_bound():
        #         return int
        #     T = __make_typevar_with_bound(name='T', evaluate_bound=__evaluate_T_bound)
        #     def695 __evaluate_Alias():
        #         return list[T]
        #     return __make_typealias(name='Alias', type_params=(T,), evaluate_value=__evaluate_Alias)
        # Alias = __generic_parameters_of_Alias()

        ast = pkg(node)

        if isinstance(node.name, ast.Name):
            dname = self.chains.setdefault(node.name, Def(node.name))
            self.add_to_locals(node.name.id, dname)

            if not in_def695 and any(getattr(node, 'type_params', [])):
                self.visit_def695(def695(body=node.type_params, d=node))
                return
            
            dnode = self.chains.setdefault(node, Def(node))
            self.visit_annotation(node, defer=True, field='value')

            # see comment in visit_FunctionDef
            scopeindex = -1 if not in_def695 else -2
            self.set_definition(node.name.id, dname, index=scopeindex)           
            
            return dnode
        else:
            raise NotImplementedError()

    def visit_For(self, node):
        self.visit(node.iter)

        self._breaks.append(defaultdict(ordered_set))
        self._continues.append(defaultdict(ordered_set))

        self._undefs.append(defaultdict(list))
        with self.DefinitionContext(self._definitions[-1].copy()) as body_defs:
            self.visit(node.target)
            self.process_body(node.body)
            self.process_undefs()

            continue_defs = self._continues.pop()
            for d, u in continue_defs.items():
                self.extend_definition(d, u)
            self._continues.append(defaultdict(ordered_set))

            # extra round to ``emulate'' looping
            self.visit(node.target)
            self.process_body(node.body)

            # process else clause in case of late break
            with self.DefinitionContext(defaultdict(ordered_set)) as orelse_defs:
                self.process_body(node.orelse)

            break_defs = self._breaks.pop()
            continue_defs = self._continues.pop()


        for d, u in orelse_defs.items():
            self.extend_definition(d, u)

        for d, u in continue_defs.items():
            self.extend_definition(d, u)

        for d, u in break_defs.items():
            self.extend_definition(d, u)

        for d, u in body_defs.items():
            self.extend_definition(d, u)

    visit_AsyncFor = visit_For

    def visit_While(self, node):

        with self.DefinitionContext(self._definitions[-1].copy()):
            self._undefs.append(defaultdict(list))
            self._breaks.append(defaultdict(ordered_set))
            self._continues.append(defaultdict(ordered_set))

            self.process_body(node.orelse)

        with self.DefinitionContext(self._definitions[-1].copy()) as body_defs:

            self.visit(node.test)
            self.process_body(node.body)

            self.process_undefs()

            continue_defs = self._continues.pop()
            for d, u in continue_defs.items():
                self.extend_definition(d, u)
            self._continues.append(defaultdict(ordered_set))

            # extra round to simulate loop
            self.visit(node.test)
            self.process_body(node.body)

            # the false branch of the eval
            self.visit(node.test)

            with self.DefinitionContext(self._definitions[-1].copy()) as orelse_defs:
                self.process_body(node.orelse)

        break_defs = self._breaks.pop()
        continue_defs = self._continues.pop()

        for d, u in continue_defs.items():
            self.extend_definition(d, u)

        for d, u in break_defs.items():
            self.extend_definition(d, u)

        for d, u in orelse_defs.items():
            self.extend_definition(d, u)

        for d, u in body_defs.items():
            self.extend_definition(d, u)

    def visit_If(self, node):
        self.visit(node.test)

        # putting a copy of current level to handle nested conditions
        with self.DefinitionContext(self._definitions[-1].copy()) as body_defs:
            self.process_body(node.body)

        with self.DefinitionContext(self._definitions[-1].copy()) as orelse_defs:
            self.process_body(node.orelse)

        for d in body_defs:
            if d in orelse_defs:
                self.set_definition(d, body_defs[d] + orelse_defs[d])
            else:
                self.extend_definition(d, body_defs[d])

        for d in orelse_defs:
            if d in body_defs:
                pass  # already done in the previous loop
            else:
                self.extend_definition(d, orelse_defs[d])

    def visit_With(self, node):
        for withitem in node.items:
            self.visit(withitem)
        self.process_body(node.body)

    visit_AsyncWith = visit_With

    def visit_Raise(self, node):
        self.generic_visit(node)

    def visit_Try(self, node):
        with self.DefinitionContext(self._definitions[-1].copy()) as failsafe_defs:
            self.process_body(node.body)
            self.process_body(node.orelse)

        # handle the fact that definitions may have fail
        for d in failsafe_defs:
            self.extend_definition(d, failsafe_defs[d])

        for excepthandler in node.handlers:
            with self.DefinitionContext(defaultdict(ordered_set)) as handler_def:
                self.visit(excepthandler)

            for hd in handler_def:
                self.extend_definition(hd, handler_def[hd])

        self.process_body(node.finalbody)

    visit_TryStar = visit_Try

    def visit_Assert(self, node):
        self.visit(node.test)
        if node.msg:
            self.visit(node.msg)

    def add_to_locals(self, name, dnode, index=-1):
        if self.is_global(name):
            self.set_or_extend_global(name, dnode)
        elif dnode not in self.locals[self._scopes[index]]:
            self.locals[self._scopes[index]].append(dnode)

    def visit_Import(self, node):
        for alias in node.names:
            dalias = self.chains.setdefault(alias, Def(alias))
            base = alias.name.split(".", 1)[0]
            self.set_definition(alias.asname or base, dalias)
            self.add_to_locals(alias.asname or base, dalias)

    def visit_ImportFrom(self, node):
        for alias in node.names:
            dalias = self.chains.setdefault(alias, Def(alias))
            if alias.name == '*':
                self.extend_definition('*', dalias)
            else:
                self.set_definition(alias.asname or alias.name, dalias)
            self.add_to_locals(alias.asname or alias.name, dalias)

    def visit_Global(self, node):
        for name in node.names:
            self._globals[-1].add(name)

    def visit_Nonlocal(self, node):
        for name in node.names:
            self._nonlocals[-1].add(name)
            # Exclude global scope
            global_scope_depth = -self._scope_depths[0]
            for i,d in enumerate(reversed(self._definitions[global_scope_depth:])):
                if i == 0:
                    continue
                if name not in d:
                    continue
                else:
                    if isinstance(self._scopes[-i-1], def695):
                        # see https://docs.python.org/3.12/reference/executionmodel.html#annotation-scopes
                        self.warn("names defined in annotation scopes cannot be rebound with nonlocal statements", node)
                        break
                    # this rightfully creates aliasing
                    self.set_definition(name, d[name])
                    break
            else:
                self.unbound_identifier(name, node)

    def visit_Expr(self, node):
        self.generic_visit(node)

    # expr
    def visit_BoolOp(self, node):
        dnode = self.chains.setdefault(node, Def(node))
        for value in node.values:
            self.visit(value).add_user(dnode)
        return dnode

    def visit_BinOp(self, node):
        dnode = self.chains.setdefault(node, Def(node))
        self.visit(node.left).add_user(dnode)
        self.visit(node.right).add_user(dnode)
        return dnode

    def visit_UnaryOp(self, node):
        dnode = self.chains.setdefault(node, Def(node))
        self.visit(node.operand).add_user(dnode)
        return dnode

    def visit_Lambda(self, node, step=DeclarationStep):
        if step is DeclarationStep:
            dnode = self.chains.setdefault(node, Def(node))
            for default in node.args.defaults:
                self.visit(default).add_user(dnode)
            # a lambda never has kw_defaults
            self._defered.append((node,
                                  list(self._definitions),
                                  list(self._scopes),
                                  list(self._scope_depths),
                                  list(self._precomputed_locals)))
            return dnode
        elif step is DefinitionStep:
            dnode = self.chains[node]
            with self.ScopeContext(node):
                for a in _iter_arguments(node.args):
                    self.visit(a)
                self.visit(node.body).add_user(dnode)
            return dnode
        else:
            raise NotImplementedError()

    def visit_IfExp(self, node):
        dnode = self.chains.setdefault(node, Def(node))
        self.visit(node.test).add_user(dnode)
        self.visit(node.body).add_user(dnode)
        self.visit(node.orelse).add_user(dnode)
        return dnode

    def visit_Dict(self, node):
        dnode = self.chains.setdefault(node, Def(node))
        for key in filter(None, node.keys):
            self.visit(key).add_user(dnode)
        for value in node.values:
            self.visit(value).add_user(dnode)
        return dnode

    def visit_Set(self, node):
        dnode = self.chains.setdefault(node, Def(node))
        for elt in node.elts:
            self.visit(elt).add_user(dnode)
        return dnode

    def visit_ListComp(self, node):
        dnode = self.chains.setdefault(node, Def(node))
        try:
            _validate_comprehension(node)
        except SyntaxError as e:
            self.warn(str(e), node)
            return dnode
        with self.CompScopeContext(node):
            for i, comprehension in enumerate(node.generators):
                self.visit_comprehension(comprehension,
                                         is_nested=i!=0).add_user(dnode)
            self.visit(node.elt).add_user(dnode)

        return dnode

    visit_SetComp = visit_ListComp

    def visit_DictComp(self, node):
        dnode = self.chains.setdefault(node, Def(node))
        try:
            _validate_comprehension(node)
        except SyntaxError as e:
            self.warn(str(e), node)
            return dnode
        with self.CompScopeContext(node):
            for i, comprehension in enumerate(node.generators):
                self.visit_comprehension(comprehension,
                                         is_nested=i!=0).add_user(dnode)
            self.visit(node.key).add_user(dnode)
            self.visit(node.value).add_user(dnode)

        return dnode

    visit_GeneratorExp = visit_ListComp

    def visit_Await(self, node):
        dnode = self.chains.setdefault(node, Def(node))
        self.visit(node.value).add_user(dnode)
        return dnode

    def visit_Yield(self, node):
        dnode = self.chains.setdefault(node, Def(node))
        if node.value:
            self.visit(node.value).add_user(dnode)
        return dnode

    visit_YieldFrom = visit_Await

    def visit_Compare(self, node):
        dnode = self.chains.setdefault(node, Def(node))
        self.visit(node.left).add_user(dnode)
        for expr in node.comparators:
            self.visit(expr).add_user(dnode)
        return dnode

    def visit_Call(self, node):
        dnode = self.chains.setdefault(node, Def(node))
        self.visit(node.func).add_user(dnode)
        for arg in node.args:
            self.visit(arg).add_user(dnode)
        for kw in node.keywords:
            self.visit(kw.value).add_user(dnode)
        return dnode

    visit_Repr = visit_Await

    def visit_Constant(self, node):
        dnode = self.chains.setdefault(node, Def(node))
        return dnode

    def visit_FormattedValue(self, node):
        dnode = self.chains.setdefault(node, Def(node))
        self.visit(node.value).add_user(dnode)
        if node.format_spec:
            self.visit(node.format_spec).add_user(dnode)
        return dnode

    def visit_JoinedStr(self, node):
        dnode = self.chains.setdefault(node, Def(node))
        for value in node.values:
            self.visit(value).add_user(dnode)
        return dnode

    visit_Attribute = visit_Await

    def visit_Subscript(self, node):
        dnode = self.chains.setdefault(node, Def(node))
        self.visit(node.value).add_user(dnode)
        self.visit(node.slice).add_user(dnode)
        return dnode

    def visit_Starred(self, node):
        if isinstance(node.ctx, pkg(node).Store):
            return self.visit(node.value)
        else:
            dnode = self.chains.setdefault(node, Def(node))
            self.visit(node.value).add_user(dnode)
            return dnode

    def visit_NamedExpr(self, node):
        dnode = self.chains.setdefault(node, Def(node))
        self.visit(node.value).add_user(dnode)
        if isinstance(node.target, pkg(node).Name):
            self.visit_Name(node.target, named_expr=True)
        return dnode

    def is_global(self, name):
        return any(name in _globals for _globals in self._globals)

    def is_nonlocal(self, name):
        return any(name in _nonlocals for _nonlocals in self._nonlocals)

    def _first_non_comprehension_scope(self):
        index = -1
        enclosing_scope = self._scopes[index]
        ast = pkg(enclosing_scope)
        while isinstance(enclosing_scope, (ast.DictComp, ast.ListComp,
                                            ast.SetComp, ast.GeneratorExp)):
            index -= 1
            enclosing_scope = self._scopes[index]
        return index, enclosing_scope

    def visit_Name(self, node, skip_annotation=False, named_expr=False):
        ast = pkg(node)

        if isinstance(node.ctx, (ast.Load, ast.Del)):
            node_in_chains = node in self.chains
            if node_in_chains:
                dnode = self.chains[node]
            else:
                dnode = Def(node)

            # Extra linting for Del context: it is invalid to delete a
            # global name from local scope unless it's marked global
            if isinstance(node.ctx, ast.Del) and len(self._scopes) > 1:
                non_local_definitions = self._definitions[0:-sum(self._scope_depths[:-1])]
                for d in self.defs(node):
                    if isinstance(getattr(d.node, 'ctx', None), ast.Store):
                        if any(d in defs.get(node.id, ()) for defs in non_local_definitions):
                            if not self.is_global(node.id) and not self.is_nonlocal(node.id):
                                self.warn("deleting unreachable variable", node)
                                continue
                    d.add_user(dnode)
            else:
                for d in self.defs(node):
                    d.add_user(dnode)
            if not node_in_chains:
                self.chains[node] = dnode

        # Note that nodes with ast.Del context are considered as a Load (they
        # actually read the identifier <> value binding) and as a Store (they
        # somehow create a new binding from the identifier to an unbound value).
        if isinstance(node.ctx, (ast.Param, ast.Store, ast.Del)):
            dnode = self.chains.setdefault(node, Def(node))
            # FIXME: find a smart way to merge the code below with add_to_locals
            if self.is_global(node.id) and not dnode.isdel():
                self.set_or_extend_global(node.id, dnode)
            else:
                # special code for warlus target: should be
                # stored in first non comprehension scope
                index, enclosing_scope = (self._first_non_comprehension_scope()
                                          if named_expr else (-1, self._scopes[-1]))

                if index < -1 and isinstance(enclosing_scope, ast.ClassDef):
                    # invalid named expression, not calling set_definition.
                    self.warn('assignment expression within a comprehension '
                              'cannot be used in a class body', node)
                    return dnode

                self.set_definition(node.id, dnode, index)
                if dnode not in self.locals[self._scopes[index]]:
                    self.locals[self._scopes[index]].append(dnode)

            # Compat: Name.annotation is a special case because of gast
            if getattr(node, 'annotation', None) is not None and not skip_annotation and not self.future_annotations:
                self.visit(node.annotation)

        return dnode

    def visit_Destructured(self, node):
        ast = pkg(node)
        dnode = self.chains.setdefault(node, Def(node))
        tmp_store = ast.Store()
        for elt in node.elts:
            if isinstance(elt, ast.Name):
                tmp_store, elt.ctx = elt.ctx, tmp_store
                self.visit(elt)
                tmp_store, elt.ctx = elt.ctx, tmp_store
            elif isinstance(elt, (ast.Subscript, ast.Starred, ast.Attribute)):
                self.visit(elt)
            elif isinstance(elt, (ast.List, ast.Tuple)):
                self.visit_Destructured(elt)
        return dnode

    def visit_List(self, node):
        ast = pkg(node)
        if isinstance(node.ctx, ast.Load):
            dnode = self.chains.setdefault(node, Def(node))
            for elt in node.elts:
                self.visit(elt).add_user(dnode)
            return dnode
        # unfortunately, destructured node are marked as Load,
        # only the parent List/Tuple is marked as Store
        elif isinstance(node.ctx, ast.Store):
            return self.visit_Destructured(node)

    visit_Tuple = visit_List

    # slice

    def visit_Slice(self, node):
        dnode = self.chains.setdefault(node, Def(node))
        if node.lower:
            self.visit(node.lower).add_user(dnode)
        if node.upper:
            self.visit(node.upper).add_user(dnode)
        if node.step:
            self.visit(node.step).add_user(dnode)
        return dnode
    
    # type params

    def visit_def695(self, node):
        # We don't use two steps here because the declaration 
        # step is the same as definition step for def695's
        # 1.type parameters of generic type aliases, 
        # 2.type parameters and annotations of generic functions and
        # 3.type parameters and base class expressions of generic classes
        # the rest is evaluated as defered annotations:
        # 4.the value of generic type aliases
        # 5.the bounds of type variables
        # 6.the constraints of type variables
        
        # introduce the new scope
        dnode = self.chains.setdefault(node.d, Def(node.d))
        
        with self.ScopeContext(node):
            # visit the type params
            for p in node.body:
                try:
                    _validate_annotation_body(p)
                except SyntaxError as e:
                    self.warn(str(e), p)
                else:
                    self.visit(p).add_user(dnode)
            # then visit the actual node while 
            # being in the def695 scope.
            visitor = getattr(self, "visit_{}".format(type(node.d).__name__))
            visitor(node.d, in_def695=True)

    def visit_TypeVar(self, node):
        # these nodes can only be visited under a def695 scope
        dnode = self.chains.setdefault(node, Def(node))
        self.set_definition(node.name, dnode)
        self.add_to_locals(node.name, dnode)

        if type(node).__name__ == 'TypeVar':
            self.visit_annotation(node, defer=True, field='bound')
           
        return dnode

    visit_ParamSpec = visit_TypeVarTuple = visit_TypeVar

    # misc

    def visit_comprehension(self, node, is_nested):
        dnode = self.chains.setdefault(node, Def(node))
        if not is_nested:
            # There's one part of a comprehension or generator expression that executes in the surrounding scope,
            # it's the expression for the outermost iterable.
            with self.SwitchScopeContext(self._definitions[:-1], self._scopes[:-1],
                                        self._scope_depths[:-1], self._precomputed_locals[:-1]):
                self.visit(node.iter).add_user(dnode)
        else:
            # If a comprehension has multiple for clauses,
            # the iterables of the inner for clauses are evaluated in the comprehension's scope:
            self.visit(node.iter).add_user(dnode)
        self.visit(node.target)
        for if_ in node.ifs:
            self.visit(if_).add_user(dnode)
        return dnode

    def visit_withitem(self, node):
        dnode = self.chains.setdefault(node, Def(node))
        self.visit(node.context_expr).add_user(dnode)
        if node.optional_vars:
            self.visit(node.optional_vars)
        return dnode

    # pattern

    def visit_Match(self, node):

        self.visit(node.subject)

        defs = []
        for kase in node.cases:
            if kase.guard:
                self.visit(kase.guard)
            self.visit(kase.pattern)

            with self.DefinitionContext(self._definitions[-1].copy()) as case_defs:
                self.process_body(kase.body)
            defs.append(case_defs)

        if len(defs) < 2:
            defs += [[]] * (2 - len(defs))

        body_defs, orelse_defs, *rest = defs

        while True:
            # merge defs, like in if-else but repeat the process for x branches
            for d in body_defs:
                if d in orelse_defs:
                    self.set_definition(d, body_defs[d] + orelse_defs[d])
                else:
                    self.extend_definition(d, body_defs[d])

            for d in orelse_defs:
                if d in body_defs:
                    pass  # already done in the previous loop
                else:
                    self.extend_definition(d, orelse_defs[d])

            if not rest:
                break

            body_defs = self._definitions[-1]
            orelse_defs, *rest = rest

    def visit_MatchValue(self, node):
        dnode = self.chains.setdefault(node, Def(node))
        self.visit(node.value)
        return dnode

    visit_MatchSingleton = visit_MatchValue

    def visit_MatchSequence(self, node):
        ast = pkg(node)
        # mimics a list
        with _rename_attrs(node, ctx=ast.Load(), elts=node.patterns):
            return self.visit_List(node)

    def visit_MatchMapping(self, node):
        dnode = self.chains.setdefault(node, Def(node))
        with _rename_attrs(node, values=node.patterns):
            # mimics a dict
            self.visit_Dict(node)
        if node.rest:
            with _rename_attrs(node, id=node.rest, ctx=pkg(node).Store(), annotation=None):
                self.visit_Name(node)
        return dnode

    def visit_MatchClass(self, node):
        # mimics a call
        dnode = self.chains.setdefault(node, Def(node))
        self.visit(node.cls).add_user(dnode)
        for arg in node.patterns:
            self.visit(arg).add_user(dnode)
        for kw in node.kwd_patterns:
            self.visit(kw).add_user(dnode)
        return dnode

    def visit_MatchStar(self, node):
        dnode = self.chains.setdefault(node, Def(node))
        if node.name:
            # mimics store name
            with _rename_attrs(node, id=node.name, ctx=pkg(node).Store(), annotation=None):
                self.visit_Name(node)
        return dnode

    def visit_MatchAs(self, node):
        dnode = self.chains.setdefault(node, Def(node))
        if node.pattern:
            self.visit(node.pattern)
        if node.name:
            with _rename_attrs(node, id=node.name, ctx=pkg(node).Store(), annotation=None):
                self.visit_Name(node)
        return dnode

    def visit_MatchOr(self, node):
        dnode = self.chains.setdefault(node, Def(node))
        for pat in node.patterns:
            self.visit(pat).add_user(dnode)
        return dnode


def _validate_comprehension(node):
    """
    Raises SyntaxError if:
     - a named expression is used in a comprehension iterable expression
     - a named expression rebinds a comprehension iteration variable
    """
    ast = pkg(node)
    iter_names = set() # comprehension iteration variables
    for gen in node.generators:
        for namedexpr in (n for n in ast.walk(gen.iter) if isinstance(n, ast.NamedExpr)):
            raise SyntaxError('assignment expression cannot be used '
                                'in a comprehension iterable expression')
        iter_names.update(n.id for n in ast.walk(gen.target)
            if isinstance(n, ast.Name) and isinstance(n.ctx, ast.Store))
    for namedexpr in (n for n in ast.walk(node) if  isinstance(n, ast.NamedExpr)):
        bound = getattr(namedexpr.target, 'id', None)
        if bound in iter_names:
            raise SyntaxError('assignment expression cannot rebind '
                              "comprehension iteration variable '{}'".format(bound))

if not sys.version_info >= (3, 8):
    # we redefine _validate_comprehension for python version without the warlus operator
    # since it only needs to be validated if the warlus operator is supported.
    def _validate_comprehension(node): return

_node_type_to_human_name = {
    'NamedExpr': 'assignment expression',
    'Yield': 'yield keyword',
    'YieldFrom': 'yield keyword',
    'Await': 'await keyword',
}

def _validate_annotation_body(node):
    """
    Raises SyntaxError if:
    - the warlus operator is used
    - the yield/ yield from statement is used
    - the await keyword is used
    """
    for illegal in (n for n in gast.walk(node) if type(n).__name__ in  
                    ('NamedExpr', 'Yield', 'YieldFrom', 'Await')):
        name = _node_type_to_human_name.get(type(illegal).__name__, 'current syntax')
        raise SyntaxError(f'{name} cannot be used in annotation-like scopes')

def lookup_annotation_name_defs(name, heads, locals_map):
    r"""
    Simple identifier -> defs resolving.

    Lookup a name with the provided head nodes using the locals_map.
    Note that nonlocal and global keywords are ignored by this function.
    Only used to resolve annotations when PEP 563 is enabled.

    :param name: The identifier we're looking up.
    :param heads: List of ast scope statement that describe
        the path to the name context. i.e ``[<Module>, <ClassDef>, <FunctionDef>]``.
        The lookup will happend in the context of the body of tail of ``heads``
        Can be gathered with `Ancestors.parents`.
    :param locals_map: `DefUseChains.locals`.

    :raise LookupError: For
        - builtin names
        - wildcard imported names
        - unbound names

    :raise ValueError: When the heads is empty.

    This function can be used by client code like this:

    >>> import gast as ast
    >>> module = ast.parse("from b import c;import typing as t\nclass C:\n def f(self):self.var = c.Thing()")
    >>> duc = DefUseChains()
    >>> duc.visit(module)
    >>> ancestors = Ancestors()
    >>> ancestors.visit(module)
    ... # we're placing ourselves in the context of the function body
    >>> fn_scope = module.body[-1].body[-1]
    >>> assert isinstance(fn_scope, ast.FunctionDef)
    >>> heads = ancestors.parents(fn_scope) + [fn_scope]
    >>> print(lookup_annotation_name_defs('t', heads, duc.locals)[0])
    t -> ()
    >>> print(lookup_annotation_name_defs('c', heads, duc.locals)[0])
    c -> (c -> (.Thing -> (<Call> -> ())))
    >>> print(lookup_annotation_name_defs('C', heads, duc.locals)[0])
    C -> ()
    """
    scopes = _get_lookup_scopes(heads)
    scopes_len = len(scopes)
    if scopes_len > 1 and not isinstance(scopes[-1], def695):
        # start by looking at module scope first,
        # then try the theoretical runtime scopes.
        # putting the global scope last in the list so annotation are
        # resolve using he global namespace first. this is the way pyright does.
        # EXCEPT is we're direcly inside a pep695 scope, in this case follow usual rules.
        scopes.append(scopes.pop(0))
    try:
        return _lookup(name, scopes, locals_map)
    except LookupError:
        if name in BuiltinsSrc:
            raise LookupError(f'{name} is a builtin')
        try:
            _lookup(name, scopes, locals_map, only_live=False)
        except LookupError:
            defined_names = [d.name() for s in scopes for d in locals_map[s]]
            raise LookupError("'{}' not found in scopes: {} (heads={}) (available names={})".format(name, scopes, heads, defined_names))
        else:
            raise LookupError("'{}' is killed".format(name))

def _get_lookup_scopes(heads):
    # heads[-1] is the direct enclosing scope and heads[0] is the module.
    # returns a list based on the elements of heads, but with
    # the ignorable scopes removed. Ignorable in the sens that the lookup
    # will never happend in this scope for the given context.

    heads = list(heads) # avoid modifying the list (important)
    try:
        direct_scopes = [heads.pop(-1)] # this scope is the only one that can be a class, expect in case of the presence of def695
    except IndexError:
        raise ValueError('invalid heads: must include at least one element')
    try:
        global_scope = heads.pop(0)
    except IndexError:
        # we got only a global scope
        return direct_scopes
    
    ast = pkg(global_scope)
    if heads and isinstance(direct_scopes[-1], def695) and isinstance(heads[-1], ast.ClassDef):
        # include the enclosing class scope in case we're in a def695 scope
        direct_scopes.insert(0, heads.pop(-1))

    # more of less modeling what's described here.
    # https://github.com/gvanrossum/gvanrossum.github.io/blob/main/formal/scopesblog.md
    other_scopes = [s for s in heads if isinstance(s, (
                  ast.FunctionDef, ast.AsyncFunctionDef,
                  ast.Lambda, ast.DictComp, ast.ListComp,
                  ast.SetComp, ast.GeneratorExp, def695))]
    return [global_scope] + other_scopes + direct_scopes

def _lookup(name, scopes, locals_map, only_live=True):
    context = scopes[-1]
    defs = []
    for loc in locals_map.get(context, ()):
        if loc.name() == name and (loc.islive if only_live else True):
            defs.append(loc)
    if defs:
        return defs
    elif len(scopes)==1:
        raise LookupError()
    return _lookup(name, scopes[:-1], locals_map)

def _iter_arguments(args):
    """
    Yields all arguments of the given ast.arguments instance.
    """
    for arg in args.args:
        yield arg
    # Compat: This method  is used for stdlib nodes as well before 3.8.
    # Should beniget still support Python 3.7 ?
    for arg in getattr(args, 'posonlyargs', ()):
        yield arg
    if args.vararg:
        yield args.vararg
    for arg in args.kwonlyargs:
        yield arg
    if args.kwarg:
        yield args.kwarg

def _is_use_name(def_):
    ast = pkg(def_.node)
    if not isinstance(def_.node, ast.Name):
        return False
    return isinstance(def_.node.ctx, (ast.Load, ast.Del))

class UseDefChains(object):
    """
    DefUseChains adaptor that builds a mapping between each user
    and the Def that defines this user:
    
    - `chains`: ``dict[node, list[Def]]``, a mapping between use nodes and the `Defs <Def>`
        that define it.
    """

    def __init__(self, defuses: DefUseChains):
        self.chains = {}

<<<<<<< HEAD
        ast = pkg(defuses.module)
        # TODO: why does this doesn't include functions and classes?
        for chain in defuses.chains.values():
            if isinstance(chain.node, ast.Name) or \
                chain.node.__class__.__name__ == 'arg':
                # they will included for gast but not for stdlib ast since arg in gast are Name.
                self.chains.setdefault(chain.node, [])
=======

        for chain in defuses.chains.values():
            node = chain.node
            if _is_use_name(chain):
                self.chains.setdefault(node, [])
>>>>>>> 01c10899
            for use in chain.users():
                self.chains.setdefault(use.node, []).append(chain)

        for chain in defuses._builtins.values():
            for use in chain.users():
                self.chains.setdefault(use.node, []).append(chain)

    def __str__(self):
        out = []
        for k, uses in self.chains.items():
            kname = Def(k).name()
            kstr = "{} <- {{{}}}".format(
                kname, ", ".join(sorted(use.name() for use in uses))
            )
            out.append((kname, kstr))
        out.sort()
        return ", ".join(s for k, s in out)<|MERGE_RESOLUTION|>--- conflicted
+++ resolved
@@ -1911,21 +1911,10 @@
     def __init__(self, defuses: DefUseChains):
         self.chains = {}
 
-<<<<<<< HEAD
-        ast = pkg(defuses.module)
-        # TODO: why does this doesn't include functions and classes?
-        for chain in defuses.chains.values():
-            if isinstance(chain.node, ast.Name) or \
-                chain.node.__class__.__name__ == 'arg':
-                # they will included for gast but not for stdlib ast since arg in gast are Name.
-                self.chains.setdefault(chain.node, [])
-=======
-
         for chain in defuses.chains.values():
             node = chain.node
             if _is_use_name(chain):
                 self.chains.setdefault(node, [])
->>>>>>> 01c10899
             for use in chain.users():
                 self.chains.setdefault(use.node, []).append(chain)
 
