from collections import defaultdict
from contextlib import contextmanager
<<<<<<< HEAD
import itertools
import sys
=======
>>>>>>> ac60d0b6

import ast as _ast
import gast as ast

from .ordered_set import ordered_set

_ClassOrFunction = set(('ClassDef', 'FunctionDef', 'AsyncFunctionDef'))
_Comp = set(('DictComp', 'ListComp', 'SetComp', 'GeneratorExp'))
_ClosedScopes = set(('FunctionDef', 'AsyncFunctionDef',
                  'Lambda', 'DictComp', 'ListComp',
                  'SetComp', 'GeneratorExp'))

class Ancestors(ast.NodeVisitor):
    """
    Build the ancestor tree, that associates a node to the list of node visited
    from the root node (the Module) to the current node
    >>> import gast as ast
    >>> code = 'def foo(x): return x + 1'
    >>> module = ast.parse(code)
    >>> from beniget import Ancestors
    >>> ancestors = Ancestors()
    >>> ancestors.visit(module)
    >>> binop = module.body[0].body[0].value
    >>> for n in ancestors.parents(binop):
    ...    print(type(n))
    <class 'gast.gast.Module'>
    <class 'gast.gast.FunctionDef'>
    <class 'gast.gast.Return'>
    
    Also works with standard library nodes
    
    >>> import ast as _ast
    >>> code = 'def foo(x): return x + 1'
    >>> module = _ast.parse(code)
    >>> from beniget import Ancestors
    >>> ancestors = Ancestors()
    >>> ancestors.visit(module)
    >>> binop = module.body[0].body[0].value
    >>> for n in ancestors.parents(binop):
    ...    print(str(type(n)).replace('_ast', 'ast'))
    <class 'ast.Module'>
    <class 'ast.FunctionDef'>
    <class 'ast.Return'>
    """

    def __init__(self):
        self._parents = dict()
        self._current = list()

    def generic_visit(self, node):
        self._parents[node] = list(self._current)
        self._current.append(node)
        super().generic_visit(node)
        self._current.pop()

    def parent(self, node):
        return self._parents[node][-1]

    def parents(self, node):
        return self._parents[node]

    def parentInstance(self, node, cls):
        for n in reversed(self._parents[node]):
            if isinstance(n, cls):
                return n
        raise ValueError("{} has no parent of type {}".format(node, cls))

    def parentFunction(self, node):
        return self.parentInstance(node, (ast.FunctionDef,
                                          ast.AsyncFunctionDef,
                                          _ast.FunctionDef, 
                                          _ast.AsyncFunctionDef))

    def parentStmt(self, node):
<<<<<<< HEAD
        return self.parentInstance(node, ast.stmt)

_novalue = object()
@contextmanager
def _setattrs(obj, **attrs):
    """
    Provide cheap attribute polymorphism.
    """
    old_values = {}
    for k, v in attrs.items():
        old_values[k] = getattr(obj, k, _novalue)
        setattr(obj, k, v)
    yield 
    for k, v in old_values.items():
        if v is _novalue:
            delattr(obj, k)
        else:
            setattr(obj, k, v)
=======
        return self.parentInstance(node, _ast.stmt)
>>>>>>> ac60d0b6

class Def(object):
    """
    Model a definition, either named or unnamed, and its users.
    """

    __slots__ = "node", "_users", "islive"

    def __init__(self, node):
        self.node = node
        self._users = ordered_set()
        self.islive = True
        """
        Whether this definition might reach the final block of it's scope.
        Meaning if islive is `False`, the definition will always be overriden
        at the time we finished executing the module/class/function body.
        So the definition could be ignored in the context of an attribute access for instance.
        """

    def add_user(self, node):
        assert isinstance(node, Def)
        self._users.add(node)

    def name(self):
        """
        If the node associated to this Def has a name, returns this name.
        Otherwise returns its type
        """
        typename = type(self.node).__name__
        if typename in _ClassOrFunction:
            return self.node.name
        elif typename == 'Name':
            return self.node.id
        elif typename == 'alias':
            base = self.node.name.split(".", 1)[0]
            return self.node.asname or base
        elif sys.version_info >= (3,10):
            if isinstance(self.node, (ast.MatchStar, 
                                      ast.MatchAs)) and self.node.name:
                return self.node.name
            elif isinstance(self.node, ast.MatchMapping) and self.node.rest:
                return self.node.rest
        
        if isinstance(self.node, tuple):
            return self.node[1]
<<<<<<< HEAD
        
        return type(self.node).__name__
=======
        else:
            # maybe it could be <typename> so we can differenciate.
            return typename
>>>>>>> ac60d0b6

    def users(self):
        """
        The list of ast entity that holds a reference to this node
        """
        return self._users

    def __repr__(self):
        return self._repr({})

    def _repr(self, nodes):
        if self in nodes:
            return "(#{})".format(nodes[self])
        else:
            nodes[self] = len(nodes)
            return "{} -> ({})".format(
                self.node, ", ".join(u._repr(nodes.copy())
                                     for u in self._users)
            )

    def __str__(self):
        return self._str({})

    def _str(self, nodes):
        if self in nodes:
            return "(#{})".format(nodes[self])
        else:
            nodes[self] = len(nodes)
            return "{} -> ({})".format(
                self.name(), ", ".join(u._str(nodes.copy())
                                       for u in self._users)
            )


import builtins
BuiltinsSrc = builtins.__dict__

Builtins = {k: v for k, v in BuiltinsSrc.items()}

Builtins["__file__"] = __file__

DeclarationStep, DefinitionStep = object(), object()

def collect_future_imports(node):
    """
    Returns a set of future imports names for the given ast module.
    """
    assert type(node).__name__ == 'Module'
    cf = _CollectFutureImports()
    cf.visit(node)
    return cf.FutureImports

class _StopTraversal(Exception):
    pass

class _CollectFutureImports(ast.NodeVisitor):
    # A future statement must appear near the top of the module.
    # The only lines that can appear before a future statement are:
    # - the module docstring (if any),
    # - comments,
    # - blank lines, and
    # - other future statements.
    # as soon as we're visiting something else, we can stop the visit.
    def __init__(self):
        self.FutureImports = set() #type:set[str]

    def visit_Module(self, node):
        for child in node.body:
            try:
                self.visit(child)
            except _StopTraversal:
                break

    def visit_ImportFrom(self, node):
        if node.level or node.module != '__future__':
            raise _StopTraversal()
        self.FutureImports.update((al.name for al in node.names))

    def visit_Expr(self, node):
        self.visit(node.value)

    def visit_Constant(self, node):
        if not isinstance(node.value, str):
            raise _StopTraversal()

    def generic_visit(self, node):
        raise _StopTraversal()

class CollectLocals(ast.NodeVisitor):
    def __init__(self):
        self.Locals = set()
        self.NonLocals = set()

    def visit_FunctionDef(self, node):
        # no recursion
        self.Locals.add(node.name)

    visit_AsyncFunctionDef = visit_FunctionDef

    visit_ClassDef = visit_FunctionDef

    def visit_Nonlocal(self, node):
        self.NonLocals.update(name for name in node.names)

    visit_Global = visit_Nonlocal

    def visit_Name(self, node):
        if type(node.ctx).__name__ == 'Store' and node.id not in self.NonLocals:
            self.Locals.add(node.id)

    def skip(self, _):
        pass

    visit_SetComp = visit_DictComp = visit_ListComp = skip
    visit_GeneratorExp = skip

    visit_Lambda = skip

    def visit_Import(self, node):
        for alias in node.names:
            base = alias.name.split(".", 1)[0]
            self.Locals.add(alias.asname or base)

    def visit_ImportFrom(self, node):
        for alias in node.names:
            self.Locals.add(alias.asname or alias.name)

def collect_locals(node):
    '''
    Compute the set of identifiers local to a given node.

    This is meant to emulate a call to locals()
    '''
    visitor = CollectLocals()
    visitor.generic_visit(node)
    return visitor.Locals


class DefUseChains(ast.NodeVisitor):
    """
    Module visitor that gathers two kinds of informations:
        - locals: Dict[node, List[Def]], a mapping between a node and the list
          of variable defined in this node,
        - chains: Dict[node, Def], a mapping between nodes and their chains.

    >>> import gast as ast
    >>> module = ast.parse("from b import c, d; c()")
    >>> duc = DefUseChains()
    >>> duc.visit(module)
    >>> for head in duc.locals[module]:
    ...     print("{}: {}".format(head.name(), len(head.users())))
    c: 1
    d: 0
    >>> alias_def = duc.chains[module.body[0].names[0]]
    >>> print(alias_def)
    c -> (c -> (Call -> ()))

    One instance of DefUseChains is only suitable to analyse one AST Module in it's lifecycle.
    """

    def __init__(self, filename=None):
        """
            - filename: str, included in error messages if specified
        """
        self.chains = {}
        self.locals = defaultdict(list)

        self.filename = filename

        # deep copy of builtins, to remain reentrant
        self._builtins = {k: Def(v) for k, v in Builtins.items()}

        # function body are not executed when the function definition is met
        # this holds a list of the functions met during body processing
        self._defered = []

        # stack of mapping between an id and Names
        self._definitions = []

        # stack of scope depth
        self._scope_depths = []

        # stack of variable defined with the global keywords
        self._globals = []

        # stack of local identifiers, used to detect 'read before assign'
        self._precomputed_locals = []

        # stack of variable that were undefined when we met them, but that may
        # be defined in another path of the control flow (esp. in loop)
        self._undefs = []

        # stack of nodes starting a scope: class, module, function, generator expression, comprehension...
        self._scopes = []

        self._breaks = []
        self._continues = []

        # stack of list of annotations (annotation, heads, callback),
        # only used in the case of from __future__ import annotations feature.
        # the annotations are analyzed when the whole module has been processed,
        # it should be compatible with PEP 563, and minor changes are required to support PEP 649.
        self._defered_annotations = []

        # dead code levels, it's non null for code that cannot be executed
        self._deadcode = 0

        # attributes set in visit_Module
        self.module = None
        self.future_annotations = False

    #
    ## helpers
    #
    def _dump_locals(self, node, only_live=False):
        """
        Like `dump_definitions` but returns the result grouped by symbol name and it includes linenos.

        :Returns: List of string formatted like: '{symbol name}:{def lines}'
        """
        groupped = defaultdict(list)
        for d in self.locals[node]:
            if not only_live or d.islive:
                groupped[d.name()].append(d)
        return ['{}:{}'.format(name, ','.join([str(getattr(d.node, 'lineno', None)) for d in defs])) \
            for name,defs in groupped.items()]

    def dump_definitions(self, node, ignore_builtins=True):
        if type(node).__name__ == 'Module' and not ignore_builtins:
            builtins = {d for d in self._builtins.values()}
            return sorted(d.name()
                          for d in self.locals[node] if d not in builtins)
        else:
            return sorted(d.name() for d in self.locals[node])

    def dump_chains(self, node):
        chains = []
        for d in self.locals[node]:
            chains.append(str(d))
        return chains

    def location(self, node):
        if hasattr(node, "lineno"):
            filename = "{}:".format(
                "<unknown>" if self.filename is None else self.filename
            )
            return " at {}{}:{}".format(filename,
                                            node.lineno,
                                            getattr(node, 'col_offset', None),)
        else:
            return ""

    def unbound_identifier(self, name, node):
        self.warn("unbound identifier '{}'".format(name), node)
    
    def warn(self, msg, node):
        print("W: {}{}".format(msg, self.location(node)))

    def invalid_name_lookup(self, name, scope, precomputed_locals, local_defs):
        # We may hit the situation where we refer to a local variable which is
        # not bound yet. This is a runtime error in Python, so we try to detec
        # it statically.

        # not a local variable => fine
        if name not in precomputed_locals:
            return

        # It's meant to be a local, but can we resolve it by a local lookup?
        islocal = any((name in defs or '*' in defs) for defs in local_defs)

        # At class scope, it's ok to refer to a global even if we also have a
        # local definition for that variable. Stated other wise
        #
        # >>> a = 1
        # >>> def foo(): a = a
        # >>> foo() # fails, a is a local referenced before being assigned
        # >>> class bar: a = a
        # >>> bar() # ok, and `bar.a is a`
        if type(scope).__name__ == 'ClassDef':
            top_level_definitions = self._definitions[0:-self._scope_depths[0]]
            isglobal = any((name in top_lvl_def or '*' in top_lvl_def)
                           for top_lvl_def in top_level_definitions)
            return not islocal and not isglobal
        else:
            return not islocal

    def compute_annotation_defs(self, node, quiet=False):
        name = node.id
        # resolving an annotation is a bit different
        # form other names.
        try:
            return lookup_annotation_name_defs(name, self._scopes, self.locals)
        except LookupError:
            # fallback to regular behaviour on module scope
            # to support names from builtins or wildcard imports.
            return self.compute_defs(node, quiet=quiet)

    def compute_defs(self, node, quiet=False):
        '''
        Performs an actual lookup of node's id in current context, returning
        the list of def linked to that use.
        '''
        name = node.id
        stars = []

        # If the `global` keyword has been used, honor it
        if any(name in _globals for _globals in self._globals):
            looked_up_definitions = self._definitions[0:-self._scope_depths[0]]
        else:
            # List of definitions to check. This includes all non-class
            # definitions *and* the last definition. Class definitions are not
            # included because they require fully qualified access.
            looked_up_definitions = []

            scopes_iter = iter(reversed(self._scopes))
            depths_iter = iter(reversed(self._scope_depths))
            precomputed_locals_iter = iter(reversed(self._precomputed_locals))

            # Keep the last scope because we could be in class scope, in which
            # case we don't need fully qualified access.
            lvl = depth = next(depths_iter)
            precomputed_locals = next(precomputed_locals_iter)
            base_scope = next(scopes_iter)
            defs = self._definitions[depth:]
            if not self.invalid_name_lookup(name, base_scope, precomputed_locals, defs):
                looked_up_definitions.extend(reversed(defs))

                # Iterate over scopes, filtering out class scopes.
                for scope, depth, precomputed_locals in zip(scopes_iter,
                                                            depths_iter,
                                                            precomputed_locals_iter):
                    if type(scope).__name__ != 'ClassDef':
                        defs = self._definitions[lvl + depth: lvl]
                        if self.invalid_name_lookup(name, base_scope, precomputed_locals, defs):
                            looked_up_definitions.append(StopIteration)
                            break
                        looked_up_definitions.extend(reversed(defs))
                    lvl += depth

        for defs in looked_up_definitions:
            if defs is StopIteration:
                break
            elif name in defs:
                return defs[name] if not stars else stars + list(defs[name])
            elif "*" in defs:
                stars.extend(defs["*"])

        d = self.chains.setdefault(node, Def(node))

        if self._undefs:
            self._undefs[-1][name].append((d, stars))

        if stars:
            return stars + [d]
        else:
            if not self._undefs and not quiet:
                self.unbound_identifier(name, node)
            return [d]

    defs = compute_defs

    def process_body(self, stmts):
        deadcode = False
        for stmt in stmts:
            self.visit(stmt)
            if type(stmt).__name__ in ('Break', 'Continue', 'Raise'):
                if not deadcode:
                    deadcode = True
                    self._deadcode += 1
        if deadcode:
            self._deadcode -= 1

    def process_undefs(self):
        for undef_name, _undefs in self._undefs[-1].items():
            if undef_name in self._definitions[-1]:
                for newdef in self._definitions[-1][undef_name]:
                    for undef, _ in _undefs:
                        for user in undef.users():
                            newdef.add_user(user)
            else:
                for undef, stars in _undefs:
                    if not stars:
                        self.unbound_identifier(undef_name, undef.node)
        self._undefs.pop()

    @contextmanager
    def ScopeContext(self, node):
        self._scopes.append(node)
        self._scope_depths.append(-1)
        self._definitions.append(defaultdict(ordered_set))
        self._globals.append(set())
        self._precomputed_locals.append(collect_locals(node))
        yield
        self._precomputed_locals.pop()
        self._globals.pop()
        self._definitions.pop()
        self._scope_depths.pop()
        self._scopes.pop()

    CompScopeContext = ScopeContext

    @contextmanager
    def DefinitionContext(self, definitions):
        self._definitions.append(definitions)
        self._scope_depths[-1] -= 1
        yield self._definitions[-1]
        self._scope_depths[-1] += 1
        self._definitions.pop()


    @contextmanager
    def SwitchScopeContext(self, defs, scopes, scope_depths, precomputed_locals):
        scope_depths, self._scope_depths = self._scope_depths, scope_depths
        scopes, self._scopes = self._scopes, scopes
        defs, self._definitions = self._definitions, defs
        precomputed_locals, self._precomputed_locals = self._precomputed_locals, precomputed_locals
        yield
        self._definitions = defs
        self._scopes = scopes
        self._scope_depths = scope_depths
        self._precomputed_locals = precomputed_locals

    def process_functions_bodies(self):
        for fnode, defs, scopes, scope_depths, precomputed_locals in self._defered:
            visitor = getattr(self,
                              "visit_{}".format(type(fnode).__name__))
            with self.SwitchScopeContext(defs, scopes, scope_depths, precomputed_locals):
                visitor(fnode, step=DefinitionStep)

    def process_annotations(self):
        compute_defs, self.defs = self.defs,  self.compute_annotation_defs
        for annnode, heads, cb in self._defered_annotations[-1]:
            visitor = getattr(self,
                                "visit_{}".format(type(annnode).__name__))
            currenthead, self._scopes = self._scopes, heads
            cb(visitor(annnode)) if cb else visitor(annnode)
            self._scopes = currenthead
        self.defs = compute_defs

    # stmt
    def visit_Module(self, node):
        self.module = node

        futures = collect_future_imports(node)
        # determine whether the PEP563 is enabled
        # allow manual enabling of DefUseChains.future_annotations
        self.future_annotations |= 'annotations' in futures


        with self.ScopeContext(node):


            self._definitions[-1].update(
                {k: ordered_set((v,)) for k, v in self._builtins.items()}
            )

            self._defered_annotations.append([])
            self.process_body(node.body)

            # handle function bodies
            self.process_functions_bodies()

            # handle defered annotations as in from __future__ import annotations
            self.process_annotations()
            self._defered_annotations.pop()

            # various sanity checks
            if __debug__:
                overloaded_builtins = set()
                for d in self.locals[node]:
                    name = d.name()
                    if name in self._builtins:
                        overloaded_builtins.add(name)
                    assert name in self._definitions[0], (name, d.node)

                nb_defs = len(self._definitions[0])
                nb_bltns = len(self._builtins)
                nb_overloaded_bltns = len(overloaded_builtins)
                nb_heads = len({d.name() for d in self.locals[node]})
                assert nb_defs == nb_heads + nb_bltns - nb_overloaded_bltns

        assert not self._definitions
        assert not self._defered_annotations
        assert not self._scopes
        assert not self._scope_depths
        assert not self._precomputed_locals

    def set_definition(self, name, dnode_or_dnodes, index=-1):
        if self._deadcode:
            return
        
        if isinstance(dnode_or_dnodes, Def):
            dnodes = ordered_set((dnode_or_dnodes,))
        else:
            dnodes = ordered_set(dnode_or_dnodes)

        # set the islive flag to False on killed Defs
        for d in self._definitions[index].get(name, ()):
            if not isinstance(d.node, _ast.AST):
                # A builtin: we never explicitely mark the builtins as killed, since 
                # it can be easily deducted.
                continue
            if d in dnodes or any(d in definitions.get(name, ()) for 
                   definitions in self._definitions[:index]):
                # The definition exists in another definition context, so we can't
                # be sure wether it's killed or not, this happens when:
                # - a variable is conditionnaly declared (d in dnodes)
                # - a variable is conditionnaly killed (any(...))
                continue
            d.islive = False
        
        self._definitions[index][name] = dnodes

    @staticmethod
    def add_to_definition(definition, name, dnode_or_dnodes):
        if isinstance(dnode_or_dnodes, Def):
            definition[name].add(dnode_or_dnodes)
        else:
            definition[name].update(dnode_or_dnodes)

    def extend_definition(self, name, dnode_or_dnodes):
        if self._deadcode:
            return
        DefUseChains.add_to_definition(self._definitions[-1], name,
                                       dnode_or_dnodes)

    def extend_global(self, name, dnode_or_dnodes):
        if self._deadcode:
            return
        # `name` *should* be in self._definitions[0] because we extend the
        # globals. Yet the original code maybe faulty and we need to cope with
        # it.
        if name not in self._definitions[0]:
            if isinstance(dnode_or_dnodes, Def):
                self.locals[self.module].append(dnode_or_dnodes)
            else:
                self.locals[self.module].extend(dnode_or_dnodes)
        DefUseChains.add_to_definition(self._definitions[0], name,
                                       dnode_or_dnodes)

    def set_or_extend_global(self, name, dnode):
        if self._deadcode:
            return
        if name not in self._definitions[0]:
            self.locals[self.module].append(dnode)
        DefUseChains.add_to_definition(self._definitions[0], name, dnode)

    def visit_annotation(self, node):
        annotation = getattr(node, 'annotation', None)
        if annotation:
            self.visit(annotation)

    def visit_skip_annotation(self, node):
        if type(node).__name__ == 'Name':
            self.visit_Name(node, skip_annotation=True)
        else:
            self.visit(node)

    def visit_FunctionDef(self, node, step=DeclarationStep):
        if step is DeclarationStep:
            dnode = self.chains.setdefault(node, Def(node))
            self.add_to_locals(node.name, dnode)

            if not self.future_annotations:
                for arg in _iter_arguments(node.args):
                    self.visit_annotation(arg)

            else:
                # annotations are to be analyzed later as well
                currentscopes = list(self._scopes)
                if node.returns:
                    self._defered_annotations[-1].append(
                        (node.returns, currentscopes, None))
                for arg in _iter_arguments(node.args):
                    if arg.annotation:
                        self._defered_annotations[-1].append(
                            (arg.annotation, currentscopes, None))

            for kw_default in filter(None, node.args.kw_defaults):
                self.visit(kw_default).add_user(dnode)
            for default in node.args.defaults:
                self.visit(default).add_user(dnode)
            for decorator in node.decorator_list:
                self.visit(decorator)

            if not self.future_annotations and node.returns:
                self.visit(node.returns)

            self.set_definition(node.name, dnode)

            self._defered.append((node,
                                  list(self._definitions),
                                  list(self._scopes),
                                  list(self._scope_depths),
                                  list(self._precomputed_locals)))
        elif step is DefinitionStep:
            with self.ScopeContext(node):
                for arg in _iter_arguments(node.args):
                    self.visit_skip_annotation(arg)
                self.process_body(node.body)
        else:
            raise NotImplementedError()

    visit_AsyncFunctionDef = visit_FunctionDef

    def visit_ClassDef(self, node):
        dnode = self.chains.setdefault(node, Def(node))
        self.add_to_locals(node.name, dnode)

        for base in node.bases:
            self.visit(base).add_user(dnode)
        for keyword in node.keywords:
            self.visit(keyword.value).add_user(dnode)
        for decorator in node.decorator_list:
            self.visit(decorator).add_user(dnode)

        with self.ScopeContext(node):
            self.set_definition("__class__", Def("__class__"))
            self.process_body(node.body)

        self.set_definition(node.name, dnode)


    def visit_Return(self, node):
        if node.value:
            self.visit(node.value)

    def visit_Break(self, _):
        for k, v in self._definitions[-1].items():
            DefUseChains.add_to_definition(self._breaks[-1], k, v)
        self._definitions[-1].clear()

    def visit_Continue(self, _):
        for k, v in self._definitions[-1].items():
            DefUseChains.add_to_definition(self._continues[-1], k, v)
        self._definitions[-1].clear()

    def visit_Delete(self, node):
        for target in node.targets:
            self.visit(target)

    def visit_Assign(self, node):
        # link is implicit through ctx
        self.visit(node.value)
        for target in node.targets:
            self.visit(target)

    def visit_AnnAssign(self, node):
        if node.value:
            self.visit(node.value)
        if not self.future_annotations:
            self.visit(node.annotation)
        else:
            self._defered_annotations[-1].append(
                (node.annotation, list(self._scopes), None))
        self.visit(node.target)

    def visit_AugAssign(self, node):
        dvalue = self.visit(node.value)
        if type(node.target).__name__ == 'Name':
            ctx, node.target.ctx = node.target.ctx, ast.Load()
            dtarget = self.visit(node.target)
            dvalue.add_user(dtarget)
            node.target.ctx = ctx
            if any(node.target.id in _globals for _globals in self._globals):
                self.extend_global(node.target.id, dtarget)
            else:
                loaded_from = [d.name() for d in self.defs(node.target,
                                                           quiet=True)]
                self.set_definition(node.target.id, dtarget)
                # If we augassign from a value that comes from '*', let's use
                # this node as the definition point.
                if '*' in loaded_from:
                    self.locals[self._scopes[-1]].append(dtarget)
        else:
            self.visit(node.target).add_user(dvalue)

    def visit_For(self, node):
        self.visit(node.iter)

        self._breaks.append(defaultdict(ordered_set))
        self._continues.append(defaultdict(ordered_set))

        self._undefs.append(defaultdict(list))
        with self.DefinitionContext(self._definitions[-1].copy()) as body_defs:
            self.visit(node.target)
            self.process_body(node.body)
            self.process_undefs()

            continue_defs = self._continues.pop()
            for d, u in continue_defs.items():
                self.extend_definition(d, u)
            self._continues.append(defaultdict(ordered_set))

            # extra round to ``emulate'' looping
            self.visit(node.target)
            self.process_body(node.body)

            # process else clause in case of late break
            with self.DefinitionContext(defaultdict(ordered_set)) as orelse_defs:
                self.process_body(node.orelse)

            break_defs = self._breaks.pop()
            continue_defs = self._continues.pop()


        for d, u in orelse_defs.items():
            self.extend_definition(d, u)

        for d, u in continue_defs.items():
            self.extend_definition(d, u)

        for d, u in break_defs.items():
            self.extend_definition(d, u)

        for d, u in body_defs.items():
            self.extend_definition(d, u)

    visit_AsyncFor = visit_For

    def visit_While(self, node):

        with self.DefinitionContext(self._definitions[-1].copy()):
            self._undefs.append(defaultdict(list))
            self._breaks.append(defaultdict(ordered_set))
            self._continues.append(defaultdict(ordered_set))

            self.process_body(node.orelse)

        with self.DefinitionContext(self._definitions[-1].copy()) as body_defs:

            self.visit(node.test)
            self.process_body(node.body)

            self.process_undefs()

            continue_defs = self._continues.pop()
            for d, u in continue_defs.items():
                self.extend_definition(d, u)
            self._continues.append(defaultdict(ordered_set))

            # extra round to simulate loop
            self.visit(node.test)
            self.process_body(node.body)

            # the false branch of the eval
            self.visit(node.test)

            with self.DefinitionContext(self._definitions[-1].copy()) as orelse_defs:
                self.process_body(node.orelse)

        break_defs = self._breaks.pop()
        continue_defs = self._continues.pop()

        for d, u in continue_defs.items():
            self.extend_definition(d, u)

        for d, u in break_defs.items():
            self.extend_definition(d, u)

        for d, u in orelse_defs.items():
            self.extend_definition(d, u)

        for d, u in body_defs.items():
            self.extend_definition(d, u)

    def visit_If(self, node):
        self.visit(node.test)

        # putting a copy of current level to handle nested conditions
        with self.DefinitionContext(self._definitions[-1].copy()) as body_defs:
            self.process_body(node.body)

        with self.DefinitionContext(self._definitions[-1].copy()) as orelse_defs:
            self.process_body(node.orelse)

        for d in body_defs:
            if d in orelse_defs:
                self.set_definition(d, body_defs[d] + orelse_defs[d])
            else:
                self.extend_definition(d, body_defs[d])

        for d in orelse_defs:
            if d in body_defs:
                pass  # already done in the previous loop
            else:
                self.extend_definition(d, orelse_defs[d])

    def visit_With(self, node):
        for withitem in node.items:
            self.visit(withitem)
        self.process_body(node.body)

    visit_AsyncWith = visit_With

    def visit_Raise(self, node):
        self.generic_visit(node)

    def visit_Try(self, node):
        with self.DefinitionContext(self._definitions[-1].copy()) as failsafe_defs:
            self.process_body(node.body)
            self.process_body(node.orelse)

        # handle the fact that definitions may have fail
        for d in failsafe_defs:
            self.extend_definition(d, failsafe_defs[d])

        for excepthandler in node.handlers:
            with self.DefinitionContext(defaultdict(ordered_set)) as handler_def:
                self.visit(excepthandler)

            for hd in handler_def:
                self.extend_definition(hd, handler_def[hd])

        self.process_body(node.finalbody)
    
    def visit_Assert(self, node):
        self.visit(node.test)
        if node.msg:
            self.visit(node.msg)

    def add_to_locals(self, name, dnode):
        if any(name in _globals for _globals in self._globals):
            self.set_or_extend_global(name, dnode)
        else:
            self.locals[self._scopes[-1]].append(dnode)

    def visit_Import(self, node):
        for alias in node.names:
            dalias = self.chains.setdefault(alias, Def(alias))
            base = alias.name.split(".", 1)[0]
            self.set_definition(alias.asname or base, dalias)
            self.add_to_locals(alias.asname or base, dalias)

    def visit_ImportFrom(self, node):
        for alias in node.names:
            dalias = self.chains.setdefault(alias, Def(alias))
            if alias.name == '*':
                self.extend_definition('*', dalias)
            else:
                self.set_definition(alias.asname or alias.name, dalias)
            self.add_to_locals(alias.asname or alias.name, dalias)

    def visit_Global(self, node):
        for name in node.names:
            self._globals[-1].add(name)

    def visit_Nonlocal(self, node):
        for name in node.names:
            for d in reversed(self._definitions[:-1]):
                if name not in d:
                    continue
                else:
                    # this rightfully creates aliasing
                    self.set_definition(name, d[name])
                    break
            else:
                self.unbound_identifier(name, node)

    def visit_Expr(self, node):
        self.generic_visit(node)

    # pattern matching

    def visit_Match(self, node):

        self.visit(node.subject)

        defs = []
        for kase in node.cases:
            if kase.guard:
                self.visit(kase.guard)
            self.visit(kase.pattern)
            
            with self.DefinitionContext(self._definitions[-1].copy()) as case_defs:
                self.process_body(kase.body)
            defs.append(case_defs)
        
        if not defs:
            return
        if len(defs) == 1:
            body_defs, orelse_defs, rest = defs[0], [], []
        else:
            body_defs, orelse_defs, rest = defs[0], defs[1], defs[2:]
        while True:
            # merge defs, like in if-else but repeat the process for x branches       
            for d in body_defs:
                if d in orelse_defs:
                    self.set_definition(d, body_defs[d] + orelse_defs[d])
                else:
                    self.extend_definition(d, body_defs[d])
            for d in orelse_defs:
                if d not in body_defs:
                    self.extend_definition(d, orelse_defs[d])
            if not rest:
                break
            body_defs = self._definitions[-1]
            orelse_defs, rest = rest[0], rest[1:]
    
    def visit_MatchValue(self, node):
        dnode = self.chains.setdefault(node, Def(node))
        self.visit(node.value)
        return dnode

    visit_MatchSingleton = visit_MatchValue
    
    def visit_MatchSequence(self, node):
        # mimics a list
        with _setattrs(node, ctx=ast.Load(), elts=node.patterns):
            return self.visit_List(node)
    
    def visit_MatchMapping(self, node):
        dnode = self.chains.setdefault(node, Def(node))
        with _setattrs(node, values=node.patterns):
            # mimics a dict
            self.visit_Dict(node)
        if node.rest:
            with _setattrs(node, id=node.rest, ctx=ast.Store(), annotation=None):
                self.visit_Name(node)
        return dnode
    
    def visit_MatchClass(self, node):
        # mimics a call
        dnode = self.chains.setdefault(node, Def(node))
        self.visit(node.cls).add_user(dnode)
        for arg in node.patterns:
            self.visit(arg).add_user(dnode)
        for kw in node.kwd_patterns:
            self.visit(kw).add_user(dnode)
        return dnode
    
    def visit_MatchStar(self, node):
        dnode = self.chains.setdefault(node, Def(node))
        if node.name:
            # mimics store name
            with _setattrs(node, id=node.name, ctx=ast.Store(), annotation=None):
                self.visit_Name(node)
        return dnode
    
    def visit_MatchAs(self, node):
        dnode = self.chains.setdefault(node, Def(node))
        if node.pattern:
            self.visit(node.pattern)
        if node.name:
            with _setattrs(node, id=node.name, ctx=ast.Store(), annotation=None):
                self.visit_Name(node)
        return dnode
    
    def visit_MatchOr(self, node):
        dnode = self.chains.setdefault(node, Def(node))
        for pat in node.patterns:
            self.visit(pat).add_user(dnode)
        return dnode

    # expressions

    def visit_BoolOp(self, node):
        dnode = self.chains.setdefault(node, Def(node))
        for value in node.values:
            self.visit(value).add_user(dnode)
        return dnode

    def visit_BinOp(self, node):
        dnode = self.chains.setdefault(node, Def(node))
        self.visit(node.left).add_user(dnode)
        self.visit(node.right).add_user(dnode)
        return dnode

    def visit_UnaryOp(self, node):
        dnode = self.chains.setdefault(node, Def(node))
        self.visit(node.operand).add_user(dnode)
        return dnode

    def visit_Lambda(self, node, step=DeclarationStep):
        if step is DeclarationStep:
            dnode = self.chains.setdefault(node, Def(node))
            for default in node.args.defaults:
                self.visit(default).add_user(dnode)
            # a lambda never has kw_defaults
            self._defered.append((node,
                                  list(self._definitions),
                                  list(self._scopes),
                                  list(self._scope_depths),
                                  list(self._precomputed_locals)))
            return dnode
        elif step is DefinitionStep:
            dnode = self.chains[node]
            with self.ScopeContext(node):
                for a in _iter_arguments(node.args):
                    self.visit(a)
                self.visit(node.body).add_user(dnode)
            return dnode
        else:
            raise NotImplementedError()

    def visit_IfExp(self, node):
        dnode = self.chains.setdefault(node, Def(node))
        self.visit(node.test).add_user(dnode)
        self.visit(node.body).add_user(dnode)
        self.visit(node.orelse).add_user(dnode)
        return dnode

    def visit_Dict(self, node):
        dnode = self.chains.setdefault(node, Def(node))
        for key in filter(None, node.keys):
            self.visit(key).add_user(dnode)
        for value in node.values:
            self.visit(value).add_user(dnode)
        return dnode

    def visit_Set(self, node):
        dnode = self.chains.setdefault(node, Def(node))
        for elt in node.elts:
            self.visit(elt).add_user(dnode)
        return dnode

    def visit_ListComp(self, node):
        dnode = self.chains.setdefault(node, Def(node))
        try:
            _validate_comprehension(node)
        except SyntaxError as e:
            self.warn(str(e), node)
            return dnode
        with self.CompScopeContext(node):
            for i, comprehension in enumerate(node.generators):
                self.visit_comprehension(comprehension, 
                                         is_nested=i!=0).add_user(dnode)
            self.visit(node.elt).add_user(dnode)

        return dnode

    visit_SetComp = visit_ListComp

    def visit_DictComp(self, node):
        dnode = self.chains.setdefault(node, Def(node))
        try:
            _validate_comprehension(node)
        except SyntaxError as e:
            self.warn(str(e), node)
            return dnode
        with self.CompScopeContext(node):
            for i, comprehension in enumerate(node.generators):
                self.visit_comprehension(comprehension, 
                                         is_nested=i!=0).add_user(dnode)
            self.visit(node.key).add_user(dnode)
            self.visit(node.value).add_user(dnode)

        return dnode

    visit_GeneratorExp = visit_ListComp

    def visit_Await(self, node):
        dnode = self.chains.setdefault(node, Def(node))
        self.visit(node.value).add_user(dnode)
        return dnode

    def visit_Yield(self, node):
        dnode = self.chains.setdefault(node, Def(node))
        if node.value:
            self.visit(node.value).add_user(dnode)
        return dnode

    visit_YieldFrom = visit_Await

    def visit_Compare(self, node):
        dnode = self.chains.setdefault(node, Def(node))
        self.visit(node.left).add_user(dnode)
        for expr in node.comparators:
            self.visit(expr).add_user(dnode)
        return dnode

    def visit_Call(self, node):
        dnode = self.chains.setdefault(node, Def(node))
        self.visit(node.func).add_user(dnode)
        for arg in node.args:
            self.visit(arg).add_user(dnode)
        for kw in node.keywords:
            self.visit(kw.value).add_user(dnode)
        return dnode

    visit_Repr = visit_Await

    def visit_Constant(self, node):
        dnode = self.chains.setdefault(node, Def(node))
        return dnode

    def visit_FormattedValue(self, node):
        dnode = self.chains.setdefault(node, Def(node))
        self.visit(node.value).add_user(dnode)
        if node.format_spec:
            self.visit(node.format_spec).add_user(dnode)
        return dnode

    def visit_JoinedStr(self, node):
        dnode = self.chains.setdefault(node, Def(node))
        for value in node.values:
            self.visit(value).add_user(dnode)
        return dnode

    visit_Attribute = visit_Await

    def visit_Subscript(self, node):
        dnode = self.chains.setdefault(node, Def(node))
        self.visit(node.value).add_user(dnode)
        self.visit(node.slice).add_user(dnode)
        return dnode

    def visit_Starred(self, node):
        if type(node.ctx).__name__ == 'Store':
            return self.visit(node.value)
        else:
            dnode = self.chains.setdefault(node, Def(node))
            self.visit(node.value).add_user(dnode)
            return dnode

    def visit_NamedExpr(self, node):
        dnode = self.chains.setdefault(node, Def(node))
        self.visit(node.value).add_user(dnode)
        if type(node.target).__name__ == 'Name':
            self.visit_Name(node.target, named_expr=True)
        return dnode

    def is_in_current_scope(self, name):
        return any(name in defs
                   for defs in self._definitions[self._scope_depths[-1]:])

    def _first_non_comprehension_scope(self):
        index = -1
        enclosing_scope = self._scopes[index]
        while type(enclosing_scope).__name__ in _Comp:
            index -= 1
            enclosing_scope = self._scopes[index]
        return index, enclosing_scope

    def visit_Name(self, node, skip_annotation=False, named_expr=False):
        ctx_typename = type(node.ctx).__name__
        if ctx_typename in ('Param', 'Store'):
            dnode = self.chains.setdefault(node, Def(node))
            # FIXME: find a smart way to merge the code below with add_to_locals
            if any(node.id in _globals for _globals in self._globals):
                self.set_or_extend_global(node.id, dnode)
            else:
                # special code for warlus target: should be 
                # stored in first non comprehension scope
                index, enclosing_scope = (self._first_non_comprehension_scope() 
                                          if named_expr else (-1, self._scopes[-1]))

                if index < -1 and type(enclosing_scope).__name__ == 'ClassDef':
                    # invalid named expression, not calling set_definition.
                    self.warn('assignment expression within a comprehension '
                              'cannot be used in a class body', node)
                    return dnode

                self.set_definition(node.id, dnode, index)
                if dnode not in self.locals[self._scopes[index]]:
                    self.locals[self._scopes[index]].append(dnode)

            # Name.annotation is a special case because of gast
            if getattr(node, 'annotation', None) is not None and not skip_annotation and not self.future_annotations:
                self.visit(node.annotation)

        elif ctx_typename in ('Load', 'Del'):
            node_in_chains = node in self.chains
            if node_in_chains:
                dnode = self.chains[node]
            else:
                dnode = Def(node)
            for d in self.defs(node):
                d.add_user(dnode)
            if not node_in_chains:
                self.chains[node] = dnode
            # currently ignore the effect of a del
        else:
            raise NotImplementedError()
        return dnode

    def visit_Destructured(self, node):
        dnode = self.chains.setdefault(node, Def(node))
        tmp_store = ast.Store()
        for elt in node.elts:
            elt_typename = type(elt).__name__
            if elt_typename == 'Name':
                tmp_store, elt.ctx = elt.ctx, tmp_store
                self.visit(elt)
                tmp_store, elt.ctx = elt.ctx, tmp_store
            elif elt_typename in ('Subscript', 'Starred', 'Attribute'):
                self.visit(elt)
            elif elt_typename in ('List', 'Tuple'):
                self.visit_Destructured(elt)
        return dnode

    def visit_List(self, node):
        if type(node.ctx).__name__ == 'Load':
            dnode = self.chains.setdefault(node, Def(node))
            for elt in node.elts:
                self.visit(elt).add_user(dnode)
            return dnode
        # unfortunately, destructured node are marked as Load,
        # only the parent List/Tuple is marked as Store
        elif type(node.ctx).__name__ == 'Store':
            return self.visit_Destructured(node)
        else:
            raise NotImplementedError()

    visit_Tuple = visit_List

    # slice

    def visit_Slice(self, node):
        dnode = self.chains.setdefault(node, Def(node))
        if node.lower:
            self.visit(node.lower).add_user(dnode)
        if node.upper:
            self.visit(node.upper).add_user(dnode)
        if node.step:
            self.visit(node.step).add_user(dnode)
        return dnode

    # misc

    def visit_comprehension(self, node, is_nested):
        dnode = self.chains.setdefault(node, Def(node))
        if not is_nested:
            # There's one part of a comprehension or generator expression that executes in the surrounding scope, 
            # it's the expression for the outermost iterable.
            with self.SwitchScopeContext(self._definitions[:-1], self._scopes[:-1], 
                                        self._scope_depths[:-1], self._precomputed_locals[:-1]):
                self.visit(node.iter).add_user(dnode)
        else:
            # If a comprehension has multiple for clauses, 
            # the iterables of the inner for clauses are evaluated in the comprehension's scope:
            self.visit(node.iter).add_user(dnode)
        self.visit(node.target)
        for if_ in node.ifs:
            self.visit(if_).add_user(dnode)
        return dnode

    def visit_excepthandler(self, node):
        dnode = self.chains.setdefault(node, Def(node))
        if node.type:
            self.visit(node.type).add_user(dnode)
        if node.name:
            self.visit(node.name).add_user(dnode)
        self.process_body(node.body)
        return dnode

    # visit_arguments is not implemented on purpose

    def visit_withitem(self, node):
        dnode = self.chains.setdefault(node, Def(node))
        self.visit(node.context_expr).add_user(dnode)
        if node.optional_vars:
            self.visit(node.optional_vars)
        return dnode

def _validate_comprehension(node):
    """
    Raises SyntaxError if:
     - a named expression is used in a comprehension iterable expression
     - a named expression rebinds a comprehension iteration variable
    """
    iter_names = set() # comprehension iteration variables
    for gen in node.generators:
        for namedexpr in (n for n in ast.walk(gen.iter) if type(n).__name__ == 'NamedExpr'):
            raise SyntaxError('assignment expression cannot be used '
                                'in a comprehension iterable expression')
        iter_names.update(n.id for n in ast.walk(gen.target) 
            if type(n).__name__ == 'Name' and type(n.ctx).__name__ == 'Store')
    for namedexpr in (n for n in ast.walk(node) if  type(n).__name__ == 'NamedExpr'):
        bound = getattr(namedexpr.target, 'id', None)
        if bound in iter_names:
            raise SyntaxError('assignment expression cannot rebind '
                              "comprehension iteration variable '{}'".format(bound))

def _iter_arguments(args):
    """
    Yields all arguments of the given ast.arguments instance.
    """
    for arg in args.args:
        yield arg
    for arg in getattr(args, 'posonlyargs', ()):
        yield arg
    if args.vararg:
        yield args.vararg
    for arg in args.kwonlyargs:
        yield arg
    if args.kwarg:
        yield args.kwarg

def lookup_annotation_name_defs(name, heads, locals_map):
    r"""
    Simple identifier -> defs resolving.

    Lookup a name with the provided head nodes using the locals_map.
    Note that nonlocal and global keywords are ignored by this function.
    Only used to resolve annotations when PEP 563 is enabled.

    :param name: The identifier we're looking up.
    :param heads: List of ast scope statement that describe
        the path to the name context. i.e ``[<Module>, <ClassDef>, <FunctionDef>]``.
        The lookup will happend in the context of the body of tail of ``heads``
        Can be gathered with `Ancestors.parents`.
    :param locals_map: `DefUseChains.locals`.

    :raise LookupError: For
        - builtin names
        - wildcard imported names
        - unbound names

    :raise ValueError: When the heads is empty.

    This function can be used by client code like this:

    >>> import gast as ast
    >>> module = ast.parse("from b import c;import typing as t\nclass C:\n def f(self):self.var = c.Thing()")
    >>> duc = DefUseChains()
    >>> duc.visit(module)
    >>> ancestors = Ancestors()
    >>> ancestors.visit(module)
    ... # we're placing ourselves in the context of the function body
    >>> fn_scope = module.body[-1].body[-1]
    >>> assert isinstance(fn_scope, ast.FunctionDef)
    >>> heads = ancestors.parents(fn_scope) + [fn_scope]
    >>> print(lookup_annotation_name_defs('t', heads, duc.locals)[0])
    t -> ()
    >>> print(lookup_annotation_name_defs('c', heads, duc.locals)[0])
    c -> (c -> (Attribute -> (Call -> ())))
    >>> print(lookup_annotation_name_defs('C', heads, duc.locals)[0])
    C -> ()
    """
    scopes = _get_lookup_scopes(heads)
    scopes_len = len(scopes)
    if scopes_len>1:
        # start by looking at module scope first,
        # then try the theoretical runtime scopes.
        # putting the global scope last in the list so annotation are
        # resolve using he global namespace first. this is the way pyright does.
        scopes.append(scopes.pop(0))
    try:
        return _lookup(name, scopes, locals_map)
    except LookupError:
        raise LookupError("'{}' not found in {}, might be a builtin".format(name, heads[-1]))

def _get_lookup_scopes(heads):
    # heads[-1] is the direct enclosing scope and heads[0] is the module.
    # returns a list based on the elements of heads, but with
    # the ignorable scopes removed. Ignorable in the sens that the lookup
    # will never happend in this scope for the given context.

    heads = list(heads) # avoid modifying the list (important)
    try:
        direct_scope = heads.pop(-1) # this scope is the only one that can be a class
    except IndexError:
        raise ValueError('invalid heads: must include at least one element')
    try:
        global_scope = heads.pop(0)
    except IndexError:
        # we got only a global scope
        return [direct_scope]
    # more of less modeling what's described here.
    # https://github.com/gvanrossum/gvanrossum.github.io/blob/main/formal/scopesblog.md
    other_scopes = [s for s in heads if type(s).__name__ in _ClosedScopes]
    return [global_scope] + other_scopes + [direct_scope]

def _lookup(name, scopes, locals_map):
    context = scopes.pop()
    defs = []
    for loc in locals_map.get(context, ()):
        if loc.name() == name and loc.islive:
            defs.append(loc)
    if defs:
        return defs
    elif len(scopes)==0:
        raise LookupError()
    return _lookup(name, scopes, locals_map)

class UseDefChains(object):
    """
    DefUseChains adaptor that builds a mapping between each user
    and the Def that defines this user:
        - chains: Dict[node, List[Def]], a mapping between nodes and the Defs
          that define it.
    """

    def __init__(self, defuses):
        self.chains = {}
        for chain in defuses.chains.values():
            if type(chain.node).__name__ == 'Name':
                self.chains.setdefault(chain.node, [])
            for use in chain.users():
                self.chains.setdefault(use.node, []).append(chain)

        for chain in defuses._builtins.values():
            for use in chain.users():
                self.chains.setdefault(use.node, []).append(chain)

    def __str__(self):
        out = []
        for k, uses in self.chains.items():
            kname = Def(k).name()
            kstr = "{} <- {{{}}}".format(
                kname, ", ".join(sorted(use.name() for use in uses))
            )
            out.append((kname, kstr))
        out.sort()
        return ", ".join(s for k, s in out)<|MERGE_RESOLUTION|>--- conflicted
+++ resolved
@@ -1,10 +1,7 @@
 from collections import defaultdict
 from contextlib import contextmanager
-<<<<<<< HEAD
 import itertools
 import sys
-=======
->>>>>>> ac60d0b6
 
 import ast as _ast
 import gast as ast
@@ -79,8 +76,7 @@
                                           _ast.AsyncFunctionDef))
 
     def parentStmt(self, node):
-<<<<<<< HEAD
-        return self.parentInstance(node, ast.stmt)
+        return self.parentInstance(node, _ast.stmt)
 
 _novalue = object()
 @contextmanager
@@ -98,9 +94,6 @@
             delattr(obj, k)
         else:
             setattr(obj, k, v)
-=======
-        return self.parentInstance(node, _ast.stmt)
->>>>>>> ac60d0b6
 
 class Def(object):
     """
@@ -138,22 +131,13 @@
             base = self.node.name.split(".", 1)[0]
             return self.node.asname or base
         elif sys.version_info >= (3,10):
-            if isinstance(self.node, (ast.MatchStar, 
-                                      ast.MatchAs)) and self.node.name:
+            if typename in ('MatchStar', 'MatchAs') and self.node.name:
                 return self.node.name
-            elif isinstance(self.node, ast.MatchMapping) and self.node.rest:
+            elif typename == 'MatchMapping' and self.node.rest:
                 return self.node.rest
-        
         if isinstance(self.node, tuple):
             return self.node[1]
-<<<<<<< HEAD
-        
-        return type(self.node).__name__
-=======
-        else:
-            # maybe it could be <typename> so we can differenciate.
-            return typename
->>>>>>> ac60d0b6
+        return typename
 
     def users(self):
         """
