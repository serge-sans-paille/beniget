from collections import defaultdict, OrderedDict
from contextlib import contextmanager
import sys

import gast as ast

# TODO: remove me when python 2 is not supported anymore
class _ordered_set(object):
    def __init__(self, elements=None):
        self.values = OrderedDict.fromkeys(elements or [])

    def add(self, value):
        self.values[value] = None

    def update(self, values):
        self.values.update((k, None) for k in values)

    def __iter__(self):
        return iter(self.values.keys())

    def __contains__(self, value):
        return value in self.values

    def __add__(self, other):
        out = self.values.copy()
        out.update(other.values)
        return out

    def __len__(self):
        return len(self.values)

if sys.version_info >= (3,6):
    from .ordered_set import ordered_set
else:
    # python < 3,6 we fall back on older version of the ordered_set
    ordered_set = _ordered_set

class Ancestors(ast.NodeVisitor):
    """
    Build the ancestor tree, that associates a node to the list of node visited
    from the root node (the Module) to the current node

    >>> import gast as ast
    >>> code = 'def foo(x): return x + 1'
    >>> module = ast.parse(code)

    >>> from beniget import Ancestors
    >>> ancestors = Ancestors()
    >>> ancestors.visit(module)

    >>> binop = module.body[0].body[0].value
    >>> for n in ancestors.parents(binop):
    ...    print(type(n))
    <class 'gast.gast.Module'>
    <class 'gast.gast.FunctionDef'>
    <class 'gast.gast.Return'>
    """

    def __init__(self):
        self._parents = dict()
        self._current = list()

    def generic_visit(self, node):
        self._parents[node] = list(self._current)
        self._current.append(node)
        super(Ancestors, self).generic_visit(node)
        self._current.pop()

    def parent(self, node):
        return self._parents[node][-1]

    def parents(self, node):
        return self._parents[node]

    def parentInstance(self, node, cls):
        for n in reversed(self._parents[node]):
            if isinstance(n, cls):
                return n
        raise ValueError("{} has no parent of type {}".format(node, cls))

    def parentFunction(self, node):
        return self.parentInstance(node, (ast.FunctionDef,
                                          ast.AsyncFunctionDef))

    def parentStmt(self, node):
        return self.parentInstance(node, ast.stmt)


class Def(object):
    """
    Model a definition, either named or unnamed, and its users.
    """

    __slots__ = "node", "_users", "reaches"

    def __init__(self, node):
        self.node = node
        self._users = ordered_set()
        self.reaches = True
        """
        Whether this definition might reach the final block of it's scope.
        Meaning if reaches is `False`, the definition will always be overriden 
        at the time we finished executing the module/class/function body.
        So the definition could be ignored in the context of an attribute access for instance.
        """

    def add_user(self, node):
        assert isinstance(node, Def)
        self._users.add(node)

    def name(self):
        """
        If the node associated to this Def has a name, returns this name.
        Otherwise returns its type
        """
        if isinstance(self.node, (ast.ClassDef,
                                  ast.FunctionDef,
                                  ast.AsyncFunctionDef)):
            return self.node.name
        elif isinstance(self.node, ast.Name):
            return self.node.id
        elif isinstance(self.node, ast.alias):
            base = self.node.name.split(".", 1)[0]
            return self.node.asname or base
        elif isinstance(self.node, tuple):
            return self.node[1]
        else:
            return type(self.node).__name__

    def users(self):
        """
        The list of ast entity that holds a reference to this node
        """
        return self._users

    def __repr__(self):
        return self._repr({})

    def _repr(self, nodes):
        if self in nodes:
            return "(#{})".format(nodes[self])
        else:
            nodes[self] = len(nodes)
            return "{} -> ({})".format(
                self.node, ", ".join(u._repr(nodes.copy())
                                     for u in self._users)
            )

    def __str__(self):
        return self._str({})

    def _str(self, nodes):
        if self in nodes:
            return "(#{})".format(nodes[self])
        else:
            nodes[self] = len(nodes)
            return "{} -> ({})".format(
                self.name(), ", ".join(u._str(nodes.copy())
                                       for u in self._users)
            )


if sys.version_info.major == 2:
    BuiltinsSrc = __builtins__
else:
    import builtins
    BuiltinsSrc = builtins.__dict__

Builtins = {k: v for k, v in BuiltinsSrc.items()}

Builtins["__file__"] = __file__

DeclarationStep, DefinitionStep = object(), object()


class CollectLocals(ast.NodeVisitor):
    def __init__(self):
        self.Locals = set()
        self.NonLocals = set()

    def visit_FunctionDef(self, node):
        self.Locals.add(node.name)

    visit_AsyncFunctionDef = visit_FunctionDef

    visit_ClassDef = visit_FunctionDef

    def visit_Nonlocal(self, node):
        self.NonLocals.update(name for name in node.names)

    visit_Global = visit_Nonlocal

    def visit_Name(self, node):
        if isinstance(node.ctx, ast.Store) and node.id not in self.NonLocals:
            self.Locals.add(node.id)

    def skip(self, _):
        pass

    if sys.version_info.major >= 3:
        visit_SetComp = visit_DictComp = visit_ListComp = skip
        visit_GeneratorExp = skip

    visit_Lambda = skip

    def visit_Import(self, node):
        for alias in node.names:
            base = alias.name.split(".", 1)[0]
            self.Locals.add(alias.asname or base)

    def visit_ImportFrom(self, node):
        for alias in node.names:
            self.Locals.add(alias.asname or alias.name)


def collect_locals(node):
    '''
    Compute the set of identifiers local to a given node.

    This is meant to emulate a call to locals()
    '''
    visitor = CollectLocals()
    visitor.generic_visit(node)
    return visitor.Locals


class DefUseChains(ast.NodeVisitor):
    """
    Module visitor that gathers two kinds of informations:
        - locals: Dict[node, List[Def]], a mapping between a node and the list
          of variable defined in this node,
        - chains: Dict[node, Def], a mapping between nodes and their chains.

    >>> import gast as ast
    >>> module = ast.parse("from b import c, d; c()")
    >>> duc = DefUseChains()
    >>> duc.visit(module)
    >>> for head in duc.locals[module]:
    ...     print("{}: {}".format(head.name(), len(head.users())))
    c: 1
    d: 0
    >>> alias_def = duc.chains[module.body[0].names[0]]
    >>> print(alias_def)
    c -> (c -> (Call -> ()))
    """

    def __init__(self, filename=None):
        """
            - filename: str, included in error messages if specified
        """
        self.chains = {}
        self.locals = defaultdict(list)

        self.filename = filename

        # deep copy of builtins, to remain reentrant
        self._builtins = {k: Def(v) for k, v in Builtins.items()}

        # function body are not executed when the function definition is met
        # this holds a list of the functions met during body processing
        self._defered = []

        # stack of mapping between an id and Names
        self._definitions = []

        # stack of scope depth
        self._scope_depths = []

        # stack of variable defined with the global keywords
        self._globals = []

        # stack of local identifiers, used to detect 'read before assign'
        self._precomputed_locals = []

        # stack of variable that were undefined when we met them, but that may
        # be defined in another path of the control flow (esp. in loop)
        self._undefs = []

        # stack of nodes starting a scope: class, module, function...
        self._scopes = []

        self._breaks = []
        self._continues = []

        # dead code levels, it's non null for code that cannot be executed
        self._deadcode = 0

<<<<<<< HEAD
    def dump_locals(self, node):
        # type: (ast.AST) -> List[str]
        """
        Like `dump_definitions` but returns the result grouped by symbol name and it includes linenos.

        :Returns: List of string formatted like: '{symbol name}:{def lines}'
        """
        groupped = defaultdict(list)
        for d in self.locals[node]: 
            groupped[d.name()].append(d)
        return ['{}:{}'.format(name, ','.join([str(getattr(d.node, 'lineno', -1)) for d in defs])) \
            for name,defs in groupped.items()]

    def dump_reachable(self, node):
        # type: (ast.AST) -> List[str]
        """
        Like `dump_locals` but only includes reachable definitions.

        :Returns: List of string formatted like: '{symbol name}:{def lines}'
        """
        groupped = defaultdict(list)
        for d in self.locals[node]: 
            if d.reaches: 
                groupped[d.name()].append(d)
        return ['{}:{}'.format(name, ','.join([str(getattr(d.node, 'lineno', -1)) for d in defs])) \
            for name,defs in groupped.items()]

=======
    #
    ## helpers
    #
>>>>>>> f0370524
    def dump_definitions(self, node, ignore_builtins=True):
        if isinstance(node, ast.Module) and not ignore_builtins:
            builtins = {d for d in self._builtins.values()}
            return sorted(d.name()
                          for d in self.locals[node] if d not in builtins)
        else:
            return sorted(d.name() for d in self.locals[node])

    def dump_chains(self, node):
        chains = []
        for d in self.locals[node]:
            chains.append(str(d))
        return chains

    def location(self, node):
        if hasattr(node, "lineno"):
            filename = "{}:".format(
                "<unknown>" if self.filename is None else self.filename
            )
            return " at {}{}:{}".format(filename,
                                            node.lineno,
                                            node.col_offset)
        else:
            return ""

    def unbound_identifier(self, name, node):
        location = self.location(node)
        print("W: unbound identifier '{}'{}".format(name, location))

    def invalid_name_lookup(self, name, scope, precomputed_locals, local_defs):
        # We may hit the situation where we refer to a local variable which is
        # not bound yet. This is a runtime error in Python, so we try to detec
        # it statically.

        # not a local variable => fine
        if name not in precomputed_locals:
            return

        # It's meant to be a local, but can we resolve it by a local lookup?
        islocal = any((name in defs or '*' in defs) for defs in local_defs)

        # At class scope, it's ok to refer to a global even if we also have a
        # local definition for that variable. Stated other wise
        #
        # >>> a = 1
        # >>> def foo(): a = a
        # >>> foo() # fails, a is a local referenced before being assigned
        # >>> class bar: a = a
        # >>> bar() # ok, and `bar.a is a`
        if isinstance(scope, ast.ClassDef):
            top_level_definitions = self._definitions[0:-self._scope_depths[0]]
            isglobal = any((name in top_lvl_def or '*' in top_lvl_def)
                           for top_lvl_def in top_level_definitions)
            return not islocal and not isglobal
        else:
            return not islocal

    def defs(self, node, quiet=False):
        '''
        Performs an actual lookup of node's id in current context, returning
        the list of def linked to that use.
        '''
        name = node.id
        stars = []

        # If the `global` keyword has been used, honor it
        if any(name in _globals for _globals in self._globals):
            looked_up_definitions = self._definitions[0:-self._scope_depths[0]]
        else:
            # List of definitions to check. This includes all non-class
            # definitions *and* the last definition. Class definitions are not
            # included because they require fully qualified access.
            looked_up_definitions = []

            scopes_iter = iter(reversed(self._scopes))
            depths_iter = iter(reversed(self._scope_depths))
            precomputed_locals_iter = iter(reversed(self._precomputed_locals))

            # Keep the last scope because we could be in class scope, in which
            # case we don't need fully qualified access.
            lvl = depth = next(depths_iter)
            precomputed_locals = next(precomputed_locals_iter)
            base_scope = next(scopes_iter)
            defs = self._definitions[depth:]
            if not self.invalid_name_lookup(name, base_scope, precomputed_locals, defs):
                looked_up_definitions.extend(reversed(defs))

                # Iterate over scopes, filtering out class scopes.
                for scope, depth, precomputed_locals in zip(scopes_iter,
                                                            depths_iter,
                                                            precomputed_locals_iter):
                    if not isinstance(scope, ast.ClassDef):
                        defs = self._definitions[lvl + depth: lvl]
                        if self.invalid_name_lookup(name, base_scope, precomputed_locals, defs):
                            looked_up_definitions.clear()
                            break
                        looked_up_definitions.extend(reversed(defs))
                    lvl += depth

        for defs in looked_up_definitions:
            if name in defs:
                return defs[name] if not stars else stars + list(defs[name])
            if "*" in defs:
                stars.extend(defs["*"])

        d = self.chains.setdefault(node, Def(node))

        if self._undefs:
            self._undefs[-1][name].append((d, stars))

        if stars:
            return stars + [d]
        else:
            if not self._undefs and not quiet:
                self.unbound_identifier(name, node)
            return [d]

    def process_body(self, stmts):
        deadcode = False
        for stmt in stmts:
            if isinstance(stmt, (ast.Break, ast.Continue, ast.Raise)):
                if not deadcode:
                    deadcode = True
                    self._deadcode += 1
            self.visit(stmt)
        if deadcode:
            self._deadcode -= 1

    def process_undefs(self):
        for undef_name, _undefs in self._undefs[-1].items():
            if undef_name in self._definitions[-1]:
                for newdef in self._definitions[-1][undef_name]:
                    for undef, _ in _undefs:
                        for user in undef.users():
                            newdef.add_user(user)
            else:
                for undef, stars in _undefs:
                    if not stars:
                        self.unbound_identifier(undef_name, undef.node)
        self._undefs.pop()


    @contextmanager
    def ScopeContext(self, node):
        self._scopes.append(node)
        self._scope_depths.append(-1)
        self._definitions.append(defaultdict(ordered_set))
        self._globals.append(set())
        self._precomputed_locals.append(collect_locals(node))
        yield
<<<<<<< HEAD
        self._promoted_locals.pop()
        current_defs = self._definitions.pop()
        self._currenthead.pop()
=======
        self._precomputed_locals.pop()
        self._globals.pop()
        self._definitions.pop()
        self._scope_depths.pop()
        self._scopes.pop()

    if sys.version_info.major >= 3:
        CompScopeContext = ScopeContext
    else:
        @contextmanager
        def CompScopeContext(self, node):
            yield

    @contextmanager
    def DefinitionContext(self, definitions):
        self._definitions.append(definitions)
        self._scope_depths[-1] -= 1
        yield self._definitions[-1]
        self._scope_depths[-1] += 1
        self._definitions.pop()
>>>>>>> f0370524

        # set the reaches flag to False on killed Defs
        for local in self.locals[node]:
            if local not in current_defs[local.name()]:
                local.reaches = False

    @contextmanager
    def SwitchScopeContext(self, defs, scopes, scope_depths, precomputed_locals):
        scope_depths, self._scope_depths = self._scope_depths, scope_depths
        scopes, self._scopes = self._scopes, scopes
        defs, self._definitions = self._definitions, defs
        precomputed_locals, self._precomputed_locals = self._precomputed_locals, precomputed_locals
        yield
        self._definitions = defs
        self._scopes = scopes
        self._scope_depths = scope_depths
        self._precomputed_locals = precomputed_locals


    # stmt
    def visit_Module(self, node):
        self.module = node
        with self.ScopeContext(node):

            self._definitions[-1].update(
                {k: ordered_set((v,)) for k, v in self._builtins.items()}
            )

            self.process_body(node.body)

            # handle function bodies
            for fnode, defs, scopes, scope_depths, precomputed_locals in self._defered:
                visitor = getattr(self,
                                  "visit_{}".format(type(fnode).__name__))
                with self.SwitchScopeContext(defs, scopes, scope_depths,
                                             precomputed_locals):
                    visitor(fnode, step=DefinitionStep)

            # various sanity checks
            if __debug__:
                overloaded_builtins = set()
                for d in self.locals[node]:
                    name = d.name()
                    if name in self._builtins:
                        overloaded_builtins.add(name)
                    assert name in self._definitions[0], (name, d.node)

                nb_defs = len(self._definitions[0])
                nb_bltns = len(self._builtins)
                nb_overloaded_bltns = len(overloaded_builtins)
                nb_heads = len({d.name() for d in self.locals[node]})
                assert nb_defs == nb_heads + nb_bltns - nb_overloaded_bltns

        assert not self._definitions
        assert not self._scopes
        assert not self._scope_depths
        assert not self._precomputed_locals

    def set_definition(self, name, dnode_or_dnodes):
        if self._deadcode:
            return
        if isinstance(dnode_or_dnodes, Def):
            self._definitions[-1][name] = ordered_set((dnode_or_dnodes,))
        else:
            self._definitions[-1][name] = ordered_set(dnode_or_dnodes)

    @staticmethod
    def add_to_definition(definition, name, dnode_or_dnodes):
        if isinstance(dnode_or_dnodes, Def):
            definition[name].add(dnode_or_dnodes)
        else:
            definition[name].update(dnode_or_dnodes)

    def extend_definition(self, name, dnode_or_dnodes):
        if self._deadcode:
            return
        DefUseChains.add_to_definition(self._definitions[-1], name,
                                       dnode_or_dnodes)

    def extend_global(self, name, dnode_or_dnodes):
        if self._deadcode:
            return
        DefUseChains.add_to_definition(self._definitions[0], name,
                                       dnode_or_dnodes)

    def set_or_extend_global(self, name, dnode):
        if self._deadcode:
            return
        if name not in self._definitions[0]:
            self.locals[self.module].append(dnode)
        DefUseChains.add_to_definition(self._definitions[0], name, dnode)

    def visit_annotation(self, node):
        annotation = getattr(node, 'annotation', None)
        if annotation:
            self.visit(annotation)

    def visit_skip_annotation(self, node):
        if isinstance(node, ast.Name):
            self.visit_Name(node, skip_annotation=True)
        else:
            self.visit(node)

    def visit_FunctionDef(self, node, step=DeclarationStep):
        if step is DeclarationStep:
            dnode = self.chains.setdefault(node, Def(node))
            self.locals[self._scopes[-1]].append(dnode)
            for arg in node.args.args:
                self.visit_annotation(arg)
            for arg in node.args.posonlyargs:
                self.visit_annotation(arg)
            if node.args.vararg:
                self.visit_annotation(node.args.vararg)
            for arg in node.args.kwonlyargs:
                self.visit_annotation(arg)
            if node.args.kwarg:
                self.visit_annotation(node.args.kwarg)

            for kw_default in filter(None, node.args.kw_defaults):
                self.visit(kw_default).add_user(dnode)
            for default in node.args.defaults:
                self.visit(default).add_user(dnode)
            for decorator in node.decorator_list:
                self.visit(decorator)

            if node.returns:
                self.visit(node.returns)

            self.set_definition(node.name, dnode)

            self._defered.append((node,
                                  list(self._definitions),
                                  list(self._scopes),
                                  list(self._scope_depths),
                                  list(self._precomputed_locals)))
        elif step is DefinitionStep:
            with self.ScopeContext(node):
                for arg in node.args.args:
                    self.visit_skip_annotation(arg)
                for arg in node.args.posonlyargs:
                    self.visit_skip_annotation(arg)
                if node.args.vararg:
                    self.visit_skip_annotation(node.args.vararg)
                for arg in node.args.kwonlyargs:
                    self.visit_skip_annotation(arg)
                if node.args.kwarg:
                    self.visit_skip_annotation(node.args.kwarg)
                self.process_body(node.body)
        else:
            raise NotImplementedError()

    visit_AsyncFunctionDef = visit_FunctionDef

    def visit_ClassDef(self, node):
        dnode = self.chains.setdefault(node, Def(node))
        self.locals[self._scopes[-1]].append(dnode)

        for base in node.bases:
            self.visit(base).add_user(dnode)
        for keyword in node.keywords:
            self.visit(keyword.value).add_user(dnode)
        for decorator in node.decorator_list:
            self.visit(decorator).add_user(dnode)

        with self.ScopeContext(node):
            self.set_definition("__class__", Def("__class__"))
            self.process_body(node.body)

        self.set_definition(node.name, dnode)


    def visit_Return(self, node):
        if node.value:
            self.visit(node.value)

    def visit_Break(self, _):
        for k, v in self._definitions[-1].items():
            DefUseChains.add_to_definition(self._breaks[-1], k, v)
        self._definitions[-1].clear()

    def visit_Continue(self, _):
        for k, v in self._definitions[-1].items():
            DefUseChains.add_to_definition(self._continues[-1], k, v)
        self._definitions[-1].clear()

    def visit_Delete(self, node):
        for target in node.targets:
            self.visit(target)

    def visit_Assign(self, node):
        # link is implicit through ctx
        self.visit(node.value)
        for target in node.targets:
            self.visit(target)

    def visit_AnnAssign(self, node):
        if node.value:
            dvalue = self.visit(node.value)
        dannotation = self.visit(node.annotation)
        dtarget = self.visit(node.target)
        dtarget.add_user(dannotation)
        if node.value:
            dvalue.add_user(dtarget)

    def visit_AugAssign(self, node):
        dvalue = self.visit(node.value)
        if isinstance(node.target, ast.Name):
            ctx, node.target.ctx = node.target.ctx, ast.Load()
            dtarget = self.visit(node.target)
            dvalue.add_user(dtarget)
            node.target.ctx = ctx
            if any(node.target.id in _globals for _globals in self._globals):
                self.extend_global(node.target.id, dtarget)
            else:
                loaded_from = [d.name() for d in self.defs(node.target,
                                                           quiet=True)]
                self.set_definition(node.target.id, dtarget)
                # If we augassign from a value that comes from '*', let's use
                # this node as the definition point.
                if '*' in loaded_from:
                    self.locals[self._scopes[-1]].append(dtarget)
        else:
            self.visit(node.target).add_user(dvalue)

    def visit_Print(self, node):
        if node.dest:
            self.visit(node.dest)
        for value in node.values:
            self.visit(value)

    def visit_For(self, node):
        self.visit(node.iter)

        self._breaks.append(defaultdict(ordered_set))
        self._continues.append(defaultdict(ordered_set))

        self._undefs.append(defaultdict(list))
        with self.DefinitionContext(self._definitions[-1].copy()) as body_defs:
            self.visit(node.target)
            self.process_body(node.body)
            self.process_undefs()

            continue_defs = self._continues.pop()
            for d, u in continue_defs.items():
                self.extend_definition(d, u)
            self._continues.append(defaultdict(ordered_set))

            # extra round to ``emulate'' looping
            self.visit(node.target)
            self.process_body(node.body)

            # process else clause in case of late break
            with self.DefinitionContext(defaultdict(ordered_set)) as orelse_defs:
                self.process_body(node.orelse)

            break_defs = self._breaks.pop()
            continue_defs = self._continues.pop()


        for d, u in orelse_defs.items():
            self.extend_definition(d, u)

        for d, u in continue_defs.items():
            self.extend_definition(d, u)

        for d, u in break_defs.items():
            self.extend_definition(d, u)

        for d, u in body_defs.items():
            self.extend_definition(d, u)

    visit_AsyncFor = visit_For

    def visit_While(self, node):

        with self.DefinitionContext(self._definitions[-1].copy()):
            self._undefs.append(defaultdict(list))
            self._breaks.append(defaultdict(ordered_set))
            self._continues.append(defaultdict(ordered_set))

            self.process_body(node.orelse)

        with self.DefinitionContext(self._definitions[-1].copy()) as body_defs:

            self.visit(node.test)
            self.process_body(node.body)

            self.process_undefs()

            continue_defs = self._continues.pop()
            for d, u in continue_defs.items():
                self.extend_definition(d, u)
            self._continues.append(defaultdict(ordered_set))

            # extra round to simulate loop
            self.visit(node.test)
            self.process_body(node.body)

            # the false branch of the eval
            self.visit(node.test)

            with self.DefinitionContext(self._definitions[-1].copy()) as orelse_defs:
                self.process_body(node.orelse)

        break_defs = self._breaks.pop()
        continue_defs = self._continues.pop()

        for d, u in continue_defs.items():
            self.extend_definition(d, u)

        for d, u in break_defs.items():
            self.extend_definition(d, u)

        for d, u in orelse_defs.items():
            self.extend_definition(d, u)

        for d, u in body_defs.items():
            self.extend_definition(d, u)

    def visit_If(self, node):
        self.visit(node.test)

        # putting a copy of current level to handle nested conditions
        with self.DefinitionContext(self._definitions[-1].copy()) as body_defs:
            self.process_body(node.body)

        with self.DefinitionContext(self._definitions[-1].copy()) as orelse_defs:
            self.process_body(node.orelse)

        for d in body_defs:
            if d in orelse_defs:
                self.set_definition(d, body_defs[d] + orelse_defs[d])
            else:
                self.extend_definition(d, body_defs[d])

        for d in orelse_defs:
            if d in body_defs:
                pass  # already done in the previous loop
            else:
                self.extend_definition(d, orelse_defs[d])

    def visit_With(self, node):
        for withitem in node.items:
            self.visit(withitem)
        self.process_body(node.body)

    visit_AsyncWith = visit_With

    def visit_Raise(self, node):
        if node.exc:
            self.visit(node.exc)
        if node.cause:
            self.visit(node.cause)

    def visit_Try(self, node):
        with self.DefinitionContext(self._definitions[-1].copy()) as failsafe_defs:
            self.process_body(node.body)
            self.process_body(node.orelse)

        # handle the fact that definitions may have fail
        for d in failsafe_defs:
            self.extend_definition(d, failsafe_defs[d])

        for excepthandler in node.handlers:
            with self.DefinitionContext(defaultdict(ordered_set)) as handler_def:
                self.visit(excepthandler)

            for hd in handler_def:
                self.extend_definition(hd, handler_def[hd])

        self.process_body(node.finalbody)

    def visit_Assert(self, node):
        self.visit(node.test)
        if node.msg:
            self.visit(node.msg)

    def visit_Import(self, node):
        for alias in node.names:
            dalias = self.chains.setdefault(alias, Def(alias))
            base = alias.name.split(".", 1)[0]
            self.set_definition(alias.asname or base, dalias)
            self.locals[self._scopes[-1]].append(dalias)

    def visit_ImportFrom(self, node):
        for alias in node.names:
            dalias = self.chains.setdefault(alias, Def(alias))
            self.set_definition(alias.asname or alias.name, dalias)
            self.locals[self._scopes[-1]].append(dalias)

    def visit_Exec(self, node):
        dnode = self.chains.setdefault(node, Def(node))
        self.visit(node.body)

        if node.globals:
            self.visit(node.globals)
        else:
            # any global may be used by this exec!
            for defs in self._definitions[0].values():
                for d in defs:
                    d.add_user(dnode)

        if node.locals:
            self.visit(node.locals)
        else:
            # any local may be used by this exec!
            visible_locals = set()
            for _definitions in reversed(self._definitions[1:]):
                for dname, defs in _definitions.items():
                    if dname not in visible_locals:
                        visible_locals.add(dname)
                        for d in defs:
                            d.add_user(dnode)

        self.extend_definition("*", dnode)

    def visit_Global(self, node):
        for name in node.names:
            self._globals[-1].add(name)

    def visit_Nonlocal(self, node):
        for name in node.names:
            for d in reversed(self._definitions[:-1]):
                if name not in d:
                    continue
                else:
                    # this rightfully creates aliasing
                    self.set_definition(name, d[name])
                    break
            else:
                self.unbound_identifier(name, node)

    def visit_Expr(self, node):
        self.generic_visit(node)

    # expr
    def visit_BoolOp(self, node):
        dnode = self.chains.setdefault(node, Def(node))
        for value in node.values:
            self.visit(value).add_user(dnode)
        return dnode

    def visit_BinOp(self, node):
        dnode = self.chains.setdefault(node, Def(node))
        self.visit(node.left).add_user(dnode)
        self.visit(node.right).add_user(dnode)
        return dnode

    def visit_UnaryOp(self, node):
        dnode = self.chains.setdefault(node, Def(node))
        self.visit(node.operand).add_user(dnode)
        return dnode

    def visit_Lambda(self, node, step=DeclarationStep):
        if step is DeclarationStep:
            dnode = self.chains.setdefault(node, Def(node))
            return dnode
        elif step is DefinitionStep:
            dnode = self.chains[node]
            with self.ScopeContext(node):
                self.visit(node.args)
                self.visit(node.body).add_user(dnode)
            return dnode
        else:
            raise NotImplementedError()

    def visit_IfExp(self, node):
        dnode = self.chains.setdefault(node, Def(node))
        self.visit(node.test).add_user(dnode)
        self.visit(node.body).add_user(dnode)
        self.visit(node.orelse).add_user(dnode)
        return dnode

    def visit_Dict(self, node):
        dnode = self.chains.setdefault(node, Def(node))
        for key in filter(None, node.keys):
            self.visit(key).add_user(dnode)
        for value in node.values:
            self.visit(value).add_user(dnode)
        return dnode

    def visit_Set(self, node):
        dnode = self.chains.setdefault(node, Def(node))
        for elt in node.elts:
            self.visit(elt).add_user(dnode)
        return dnode

    def visit_ListComp(self, node):
        dnode = self.chains.setdefault(node, Def(node))

        with self.CompScopeContext(node):
            for comprehension in node.generators:
                self.visit(comprehension).add_user(dnode)
            self.visit(node.elt).add_user(dnode)

        return dnode

    visit_SetComp = visit_ListComp

    def visit_DictComp(self, node):
        dnode = self.chains.setdefault(node, Def(node))

        with self.CompScopeContext(node):
            for comprehension in node.generators:
                self.visit(comprehension).add_user(dnode)
            self.visit(node.key).add_user(dnode)
            self.visit(node.value).add_user(dnode)

        return dnode

    visit_GeneratorExp = visit_ListComp

    def visit_Await(self, node):
        dnode = self.chains.setdefault(node, Def(node))
        self.visit(node.value).add_user(dnode)
        return dnode

    def visit_Yield(self, node):
        dnode = self.chains.setdefault(node, Def(node))
        if node.value:
            self.visit(node.value).add_user(dnode)
        return dnode

    visit_YieldFrom = visit_Await

    def visit_Compare(self, node):
        dnode = self.chains.setdefault(node, Def(node))
        self.visit(node.left).add_user(dnode)
        for expr in node.comparators:
            self.visit(expr).add_user(dnode)
        return dnode

    def visit_Call(self, node):
        dnode = self.chains.setdefault(node, Def(node))
        self.visit(node.func).add_user(dnode)
        for arg in node.args:
            self.visit(arg).add_user(dnode)
        for kw in node.keywords:
            self.visit(kw.value).add_user(dnode)
        return dnode

    visit_Repr = visit_Await

    def visit_Constant(self, node):
        dnode = self.chains.setdefault(node, Def(node))
        return dnode

    def visit_FormattedValue(self, node):
        dnode = self.chains.setdefault(node, Def(node))
        self.visit(node.value).add_user(dnode)
        if node.format_spec:
            self.visit(node.format_spec).add_user(dnode)
        return dnode

    def visit_JoinedStr(self, node):
        dnode = self.chains.setdefault(node, Def(node))
        for value in node.values:
            self.visit(value).add_user(dnode)
        return dnode

    visit_Attribute = visit_Await

    def visit_Subscript(self, node):
        dnode = self.chains.setdefault(node, Def(node))
        self.visit(node.value).add_user(dnode)
        self.visit(node.slice).add_user(dnode)
        return dnode

    visit_Starred = visit_Await

    def visit_NamedExpr(self, node):
        dnode = self.chains.setdefault(node, Def(node))
        self.visit(node.value).add_user(dnode)
        self.visit(node.target)
        return dnode

    def is_in_current_scope(self, name):
        return any(name in defs
                   for defs in self._definitions[self._scope_depths[-1]:])

    def visit_Name(self, node, skip_annotation=False):
        if isinstance(node.ctx, (ast.Param, ast.Store)):
            dnode = self.chains.setdefault(node, Def(node))
            if any(node.id in _globals for _globals in self._globals):
                self.set_or_extend_global(node.id, dnode)
            else:
                self.set_definition(node.id, dnode)
                if dnode not in self.locals[self._scopes[-1]]:
                    self.locals[self._scopes[-1]].append(dnode)

            if node.annotation is not None and not skip_annotation:
                self.visit(node.annotation)

        elif isinstance(node.ctx, (ast.Load, ast.Del)):
            node_in_chains = node in self.chains
            if node_in_chains:
                dnode = self.chains[node]
            else:
                dnode = Def(node)
            for d in self.defs(node):
                d.add_user(dnode)
            if not node_in_chains:
                self.chains[node] = dnode
            # currently ignore the effect of a del
        else:
            raise NotImplementedError()
        return dnode

    def visit_Destructured(self, node):
        dnode = self.chains.setdefault(node, Def(node))
        tmp_store = ast.Store()
        for elt in node.elts:
            if isinstance(elt, ast.Name):
                tmp_store, elt.ctx = elt.ctx, tmp_store
                self.visit(elt)
                tmp_store, elt.ctx = elt.ctx, tmp_store
            elif isinstance(elt, ast.Subscript):
                self.visit(elt)
            elif isinstance(elt, (ast.List, ast.Tuple)):
                self.visit_Destructured(elt)
        return dnode

    def visit_List(self, node):
        if isinstance(node.ctx, ast.Load):
            dnode = self.chains.setdefault(node, Def(node))
            for elt in node.elts:
                self.visit(elt).add_user(dnode)
            return dnode
        # unfortunately, destructured node are marked as Load,
        # only the parent List/Tuple is marked as Store
        elif isinstance(node.ctx, ast.Store):
            return self.visit_Destructured(node)

    visit_Tuple = visit_List

    # slice

    def visit_Slice(self, node):
        dnode = self.chains.setdefault(node, Def(node))
        if node.lower:
            self.visit(node.lower).add_user(dnode)
        if node.upper:
            self.visit(node.upper).add_user(dnode)
        if node.step:
            self.visit(node.step).add_user(dnode)
        return dnode

    # misc

    def visit_comprehension(self, node):
        dnode = self.chains.setdefault(node, Def(node))
        self.visit(node.iter).add_user(dnode)
        self.visit(node.target)
        for if_ in node.ifs:
            self.visit(if_).add_user(dnode)
        return dnode

    def visit_excepthandler(self, node):
        dnode = self.chains.setdefault(node, Def(node))
        if node.type:
            self.visit(node.type).add_user(dnode)
        if node.name:
            self.visit(node.name).add_user(dnode)
        self.process_body(node.body)
        return dnode

    def visit_arguments(self, node):
        for arg in node.args:
            self.visit(arg)

        for arg in node.posonlyargs:
            self.visit(arg)

        if node.vararg:
            self.visit(node.vararg)

        for arg in node.kwonlyargs:
            self.visit(arg)
        if node.kwarg:
            self.visit(node.kwarg)

    def visit_withitem(self, node):
        dnode = self.chains.setdefault(node, Def(node))
        self.visit(node.context_expr).add_user(dnode)
        if node.optional_vars:
            self.visit(node.optional_vars)
        return dnode


class UseDefChains(object):
    """
    DefUseChains adaptor that builds a mapping between each user
    and the Def that defines this user:
        - chains: Dict[node, List[Def]], a mapping between nodes and the Defs
          that define it.
    """

    def __init__(self, defuses):
        self.chains = {}
        for chain in defuses.chains.values():
            if isinstance(chain.node, ast.Name):
                self.chains.setdefault(chain.node, [])
            for use in chain.users():
                self.chains.setdefault(use.node, []).append(chain)

        for chain in defuses._builtins.values():
            for use in chain.users():
                self.chains.setdefault(use.node, []).append(chain)

    def __str__(self):
        out = []
        for k, uses in self.chains.items():
            kname = Def(k).name()
            kstr = "{} <- {{{}}}".format(
                kname, ", ".join(sorted(use.name() for use in uses))
            )
            out.append((kname, kstr))
        out.sort()
        return ", ".join(s for k, s in out)


if __name__ == "__main__":
    import sys

    class Beniget(ast.NodeVisitor):
        def __init__(self, filename, module):
            super(Beniget, self).__init__()

            self.filename = filename or "<stdin>"

            self.ancestors = Ancestors()
            self.ancestors.visit(module)

            self.defuses = DefUseChains(self.filename)
            self.defuses.visit(module)

            self.visit(module)

        def check_unused(self, node, skipped_types=()):
            for local_def in self.defuses.locals[node]:
                if not local_def.users():
                    if local_def.name() == "_":
                        continue  # typical naming by-pass
                    if isinstance(local_def.node, skipped_types):
                        continue

                    location = local_def.node
                    while not hasattr(location, "lineno"):
                        location = self.ancestors.parent(location)

                    if isinstance(location, ast.ImportFrom):
                        if location.module == "__future__":
                            continue

                    print(
                        "W: '{}' is defined but not used at {}:{}:{}".format(
                            local_def.name(),
                            self.filename,
                            location.lineno,
                            location.col_offset,
                        )
                    )

        def visit_Module(self, node):
            self.generic_visit(node)
            if self.filename.endswith("__init__.py"):
                return
            self.check_unused(
                node, skipped_types=(ast.FunctionDef, ast.AsyncFunctionDef,
                                     ast.ClassDef, ast.Name)
            )

        def visit_FunctionDef(self, node):
            self.generic_visit(node)
            self.check_unused(node)

    paths = sys.argv[1:] or (None,)

    for path in paths:
        with open(path) if path else sys.stdin as target:
            module = ast.parse(target.read())
            Beniget(path, module)<|MERGE_RESOLUTION|>--- conflicted
+++ resolved
@@ -284,8 +284,11 @@
 
         # dead code levels, it's non null for code that cannot be executed
         self._deadcode = 0
-
-<<<<<<< HEAD
+    
+    #
+    ## helpers
+    #
+    
     def dump_locals(self, node):
         # type: (ast.AST) -> List[str]
         """
@@ -313,11 +316,6 @@
         return ['{}:{}'.format(name, ','.join([str(getattr(d.node, 'lineno', -1)) for d in defs])) \
             for name,defs in groupped.items()]
 
-=======
-    #
-    ## helpers
-    #
->>>>>>> f0370524
     def dump_definitions(self, node, ignore_builtins=True):
         if isinstance(node, ast.Module) and not ignore_builtins:
             builtins = {d for d in self._builtins.values()}
@@ -467,17 +465,19 @@
         self._definitions.append(defaultdict(ordered_set))
         self._globals.append(set())
         self._precomputed_locals.append(collect_locals(node))
+        
         yield
-<<<<<<< HEAD
-        self._promoted_locals.pop()
-        current_defs = self._definitions.pop()
-        self._currenthead.pop()
-=======
+        
         self._precomputed_locals.pop()
         self._globals.pop()
-        self._definitions.pop()
+        current_defs = self._definitions.pop()
         self._scope_depths.pop()
         self._scopes.pop()
+        
+        # set the reaches flag to False on killed Defs
+        for local in self.locals[node]:
+            if local not in current_defs[local.name()]:
+                local.reaches = False
 
     if sys.version_info.major >= 3:
         CompScopeContext = ScopeContext
@@ -493,12 +493,6 @@
         yield self._definitions[-1]
         self._scope_depths[-1] += 1
         self._definitions.pop()
->>>>>>> f0370524
-
-        # set the reaches flag to False on killed Defs
-        for local in self.locals[node]:
-            if local not in current_defs[local.name()]:
-                local.reaches = False
 
     @contextmanager
     def SwitchScopeContext(self, defs, scopes, scope_depths, precomputed_locals):
