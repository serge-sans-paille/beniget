--- conflicted
+++ resolved
@@ -85,11 +85,9 @@
                                           self.ast.AsyncFunctionDef))
 
     def parentStmt(self, node):
-<<<<<<< HEAD
-        return self.parentInstance(node, self.ast.stmt)
-=======
         return self.parentInstance(node, ast.stmt)
 
+ 
 _novalue = object()
 @contextmanager
 def _rename_attrs(obj, **attrs):
@@ -106,7 +104,7 @@
             delattr(obj, k)
         else:
             setattr(obj, k, v)
->>>>>>> eba925aa
+
 
 class Def(object):
     """
@@ -1462,8 +1460,6 @@
             self.visit(node.optional_vars)
         return dnode
 
-<<<<<<< HEAD
-=======
     # pattern
 
     def visit_Match(self, node):
@@ -1560,65 +1556,6 @@
             self.visit(pat).add_user(dnode)
         return dnode
 
-
-def _validate_comprehension(node):
-    """
-    Raises SyntaxError if:
-     - a named expression is used in a comprehension iterable expression
-     - a named expression rebinds a comprehension iteration variable
-    """
-    iter_names = set() # comprehension iteration variables
-    for gen in node.generators:
-        for namedexpr in (n for n in ast.walk(gen.iter) if isinstance(n, ast.NamedExpr)):
-            raise SyntaxError('assignment expression cannot be used '
-                                'in a comprehension iterable expression')
-        iter_names.update(n.id for n in ast.walk(gen.target) 
-            if isinstance(n, ast.Name) and isinstance(n.ctx, ast.Store))
-    for namedexpr in (n for n in ast.walk(node) if  isinstance(n, ast.NamedExpr)):
-        bound = getattr(namedexpr.target, 'id', None)
-        if bound in iter_names:
-            raise SyntaxError('assignment expression cannot rebind '
-                              "comprehension iteration variable '{}'".format(bound))
-
-def _iter_arguments(args):
-    """
-    Yields all arguments of the given ast.arguments instance.
-    """
-    for arg in args.args:
-        yield arg
-    for arg in args.posonlyargs:
-        yield arg
-    if args.vararg:
-        yield args.vararg
-    for arg in args.kwonlyargs:
-        yield arg
-    if args.kwarg:
-        yield args.kwarg
-
-def lookup_annotation_name_defs(name, heads, locals_map):
-    r"""
-    Simple identifier -> defs resolving.
-
-    Lookup a name with the provided head nodes using the locals_map.
-    Note that nonlocal and global keywords are ignored by this function.
-    Only used to resolve annotations when PEP 563 is enabled.
-
-    :param name: The identifier we're looking up.
-    :param heads: List of ast scope statement that describe
-        the path to the name context. i.e ``[<Module>, <ClassDef>, <FunctionDef>]``.
-        The lookup will happend in the context of the body of tail of ``heads``
-        Can be gathered with `Ancestors.parents`.
-    :param locals_map: `DefUseChains.locals`.
-
-    :raise LookupError: For
-        - builtin names
-        - wildcard imported names
-        - unbound names
-
-    :raise ValueError: When the heads is empty.
-
-    This function can be used by client code like this:
->>>>>>> eba925aa
 
     # Standard library support
 
