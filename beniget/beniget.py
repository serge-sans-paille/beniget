--- conflicted
+++ resolved
@@ -1,8 +1,4 @@
-<<<<<<< HEAD
 from collections import defaultdict, OrderedDict, deque
-=======
-from collections import defaultdict
->>>>>>> b1e00259
 from contextlib import contextmanager
 import sys
 import platform
@@ -1028,40 +1024,21 @@
             self.visit(target)
     
     def visit_AnnAssign(self, node):
-<<<<<<< HEAD
-        visit_value = True
         if (self.is_stub and node.value and self._is_typing_name(
                 node.annotation, 'TypeAlias')):
             # support for PEP 613 - Explicit Type Aliases
             # BUT an untyped global expression 'x=int' will NOT be considered a type alias.
-            visit_value = False
             self._defered_annotations[-1].append(
-                (node.value, list(self._scopes),
-                lambda dvalue:dvalue.add_user(dtarget)))
+                (node.value, list(self._scopes), None))
         elif node.value:
             dvalue = self.visit(node.value)
         
-=======
-        if node.value:
-            self.visit(node.value)
->>>>>>> b1e00259
         if not self.future_annotations:
             self.visit(node.annotation)
         else:
             self._defered_annotations[-1].append(
-<<<<<<< HEAD
-                (node.annotation, list(self._scopes),
-                lambda d:dtarget.add_user(d)))
-        
-        dtarget = self.visit(node.target)
-        if not self.future_annotations:
-            dtarget.add_user(dannotation)
-        if node.value and visit_value:
-            dvalue.add_user(dtarget)
-=======
-                (node.annotation, list(self._scopes), None))
+              (node.annotation, list(self._scopes), None))
         self.visit(node.target)
->>>>>>> b1e00259
 
     def visit_AugAssign(self, node):
         dvalue = self.visit(node.value)
