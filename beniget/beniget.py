from collections import defaultdict
from contextlib import contextmanager
import itertools
import sys

import ast as _ast
import gast as ast

from .ordered_set import ordered_set

_ClassOrFunction = set(('ClassDef', 'FunctionDef', 'AsyncFunctionDef'))
_Comp = set(('DictComp', 'ListComp', 'SetComp', 'GeneratorExp'))
_ClosedScopes = set(('FunctionDef', 'AsyncFunctionDef',
                  'Lambda', 'DictComp', 'ListComp',
                  'SetComp', 'GeneratorExp'))

class Ancestors(ast.NodeVisitor):
    """
    Build the ancestor tree, that associates a node to the list of node visited
    from the root node (the Module) to the current node
    >>> import gast as ast
    >>> code = 'def foo(x): return x + 1'
    >>> module = ast.parse(code)
    >>> from beniget import Ancestors
    >>> ancestors = Ancestors()
    >>> ancestors.visit(module)
    >>> binop = module.body[0].body[0].value
    >>> for n in ancestors.parents(binop):
    ...    print(type(n))
    <class 'gast.gast.Module'>
    <class 'gast.gast.FunctionDef'>
    <class 'gast.gast.Return'>
    
    Also works with standard library nodes
    
    >>> import ast as _ast
    >>> code = 'def foo(x): return x + 1'
    >>> module = _ast.parse(code)
    >>> from beniget import Ancestors
    >>> ancestors = Ancestors()
    >>> ancestors.visit(module)
    >>> binop = module.body[0].body[0].value
    >>> for n in ancestors.parents(binop):
    ...    print(str(type(n)).replace('_ast', 'ast'))
    <class 'ast.Module'>
    <class 'ast.FunctionDef'>
    <class 'ast.Return'>
    """

    def __init__(self):
        self._parents = dict()
        self._current = list()

    def generic_visit(self, node):
        self._parents[node] = list(self._current)
        self._current.append(node)
        super().generic_visit(node)
        self._current.pop()

    def parent(self, node):
        return self._parents[node][-1]

    def parents(self, node):
        return self._parents[node]

    def parentInstance(self, node, cls):
        for n in reversed(self._parents[node]):
            if isinstance(n, cls):
                return n
        raise ValueError("{} has no parent of type {}".format(node, cls))

    def parentFunction(self, node):
        return self.parentInstance(node, (ast.FunctionDef,
                                          ast.AsyncFunctionDef,
                                          _ast.FunctionDef, 
                                          _ast.AsyncFunctionDef))

    def parentStmt(self, node):
        return self.parentInstance(node, _ast.stmt)

_novalue = object()
@contextmanager
def _setattrs(obj, **attrs):
    """
    Provide cheap attribute polymorphism.
    """
    old_values = {}
    for k, v in attrs.items():
        old_values[k] = getattr(obj, k, _novalue)
        setattr(obj, k, v)
    yield 
    for k, v in old_values.items():
        if v is _novalue:
            delattr(obj, k)
        else:
            setattr(obj, k, v)

class Def(object):
    """
    Model a definition, either named or unnamed, and its users.
    """

    __slots__ = "node", "_users", "islive"

    def __init__(self, node):
        self.node = node
        self._users = ordered_set()
        self.islive = True
        """
        Whether this definition might reach the final block of it's scope.
        Meaning if islive is `False`, the definition will always be overriden
        at the time we finished executing the module/class/function body.
        So the definition could be ignored in the context of an attribute access for instance.
        """

    def add_user(self, node):
        assert isinstance(node, Def), node
        self._users.add(node)

    def name(self):
        """
        If the node associated to this Def has a name, returns this name.
        Otherwise returns its type
        """
<<<<<<< HEAD
        if isinstance(self.node, (ast.ClassDef,
                                  ast.FunctionDef,
                                  ast.AsyncFunctionDef,
                                  ast.TypeVar, 
                                  ast.TypeVarTuple, 
                                  ast.ParamSpec)):
=======
        typename = type(self.node).__name__
        if typename in _ClassOrFunction:
>>>>>>> 10e8ca86
            return self.node.name
        elif typename == 'Name':
            return self.node.id
        elif typename == 'alias':
            base = self.node.name.split(".", 1)[0]
            return self.node.asname or base
        elif sys.version_info >= (3,10):
            if typename in ('MatchStar', 'MatchAs') and self.node.name:
                return self.node.name
            elif typename == 'MatchMapping' and self.node.rest:
                return self.node.rest
        if isinstance(self.node, tuple):
            return self.node[1]
        return typename

    def users(self):
        """
        The list of ast entity that holds a reference to this node
        """
        return self._users

    def __repr__(self):
        return self._repr({})

    def _repr(self, nodes):
        if self in nodes:
            return "(#{})".format(nodes[self])
        else:
            nodes[self] = len(nodes)
            return "{} -> ({})".format(
                self.node, ", ".join(u._repr(nodes.copy())
                                     for u in self._users)
            )

    def __str__(self):
        return self._str({})

    def _str(self, nodes):
        if self in nodes:
            return "(#{})".format(nodes[self])
        else:
            nodes[self] = len(nodes)
            return "{} -> ({})".format(
                self.name(), ", ".join(u._str(nodes.copy())
                                       for u in self._users)
            )


import builtins
BuiltinsSrc = builtins.__dict__

Builtins = {k: v for k, v in BuiltinsSrc.items()}

Builtins["__file__"] = __file__

DeclarationStep, DefinitionStep = object(), object()

def collect_future_imports(node):
    """
    Returns a set of future imports names for the given ast module.
    """
    assert type(node).__name__ == 'Module'
    cf = _CollectFutureImports()
    cf.visit(node)
    return cf.FutureImports

class _StopTraversal(Exception):
    pass

class _CollectFutureImports(ast.NodeVisitor):
    # A future statement must appear near the top of the module.
    # The only lines that can appear before a future statement are:
    # - the module docstring (if any),
    # - comments,
    # - blank lines, and
    # - other future statements.
    # as soon as we're visiting something else, we can stop the visit.
    def __init__(self):
        self.FutureImports = set() #type:set[str]

    def visit_Module(self, node):
        for child in node.body:
            try:
                self.visit(child)
            except _StopTraversal:
                break

    def visit_ImportFrom(self, node):
        if node.level or node.module != '__future__':
            raise _StopTraversal()
        self.FutureImports.update((al.name for al in node.names))

    def visit_Expr(self, node):
        self.visit(node.value)

    def visit_Constant(self, node):
        if not isinstance(node.value, str):
            raise _StopTraversal()

    def generic_visit(self, node):
        raise _StopTraversal()

class CollectLocals(ast.NodeVisitor):
    def __init__(self):
        self.Locals = set()
        self.NonLocals = set()

    def visit_FunctionDef(self, node):
        # no recursion
        self.Locals.add(node.name)

    visit_AsyncFunctionDef = visit_FunctionDef

    visit_ClassDef = visit_FunctionDef

    def visit_Nonlocal(self, node):
        self.NonLocals.update(name for name in node.names)

    visit_Global = visit_Nonlocal

    def visit_Name(self, node):
        if type(node.ctx).__name__ == 'Store' and node.id not in self.NonLocals:
            self.Locals.add(node.id)

    def skip(self, _):
        pass

    visit_SetComp = visit_DictComp = visit_ListComp = skip
    visit_GeneratorExp = skip

    visit_Lambda = skip

    def visit_Import(self, node):
        for alias in node.names:
            base = alias.name.split(".", 1)[0]
            self.Locals.add(alias.asname or base)

    def visit_ImportFrom(self, node):
        for alias in node.names:
            self.Locals.add(alias.asname or alias.name)

class CollectLocalsdef695(CollectLocals):
    
    visit_TypeVar = visit_ParamSpec = visit_TypeVarTuple = CollectLocals.visit_FunctionDef

def collect_locals(node):
    '''
    Compute the set of identifiers local to a given node.

    This is meant to emulate a call to locals()
    '''
    if isinstance(node, def695):
        # workaround for the new implicit scope created by type params and co.
        visitor = CollectLocalsdef695()
    else:
        visitor = CollectLocals()
    visitor.generic_visit(node)
    return visitor.Locals

class def695(ast.stmt):
    """
    Special statement to represent the PEP-695 lexical scopes.
    """
    _fields = ('body', 'd')
    def __init__(self, body, d):
        self.body = body # list of type params
        self.d = d # the wrapped definition node

class DefUseChains(ast.NodeVisitor):
    """
    Module visitor that gathers two kinds of informations:
        - locals: Dict[node, List[Def]], a mapping between a node and the list
          of variable defined in this node,
        - chains: Dict[node, Def], a mapping between nodes and their chains.

    >>> import gast as ast
    >>> module = ast.parse("from b import c, d; c()")
    >>> duc = DefUseChains()
    >>> duc.visit(module)
    >>> for head in duc.locals[module]:
    ...     print("{}: {}".format(head.name(), len(head.users())))
    c: 1
    d: 0
    >>> alias_def = duc.chains[module.body[0].names[0]]
    >>> print(alias_def)
    c -> (c -> (Call -> ()))

    One instance of DefUseChains is only suitable to analyse one AST Module in it's lifecycle.
    """

    def __init__(self, filename=None):
        """
            - filename: str, included in error messages if specified
        """
        self.chains = {}
        self.locals = defaultdict(list)

        self.filename = filename

        # deep copy of builtins, to remain reentrant
        self._builtins = {k: Def(v) for k, v in Builtins.items()}

        # function body are not executed when the function definition is met
        # this holds a list of the functions met during body processing
        self._defered = []

        # stack of mapping between an id and Names
        self._definitions = []

        # stack of scope depth
        self._scope_depths = []

        # stack of variable defined with the global keywords
        self._globals = []

        # stack of local identifiers, used to detect 'read before assign'
        self._precomputed_locals = []

        # stack of variable that were undefined when we met them, but that may
        # be defined in another path of the control flow (esp. in loop)
        self._undefs = []

        # stack of nodes starting a scope: 
        # class, module, function, generator expression, 
        # comprehension, def695. 
        self._scopes = []

        self._breaks = []
        self._continues = []

        # stack of list of annotations (annotation, heads, callback),
        # only used in the case of from __future__ import annotations feature.
        # the annotations are analyzed when the whole module has been processed,
        # it should be compatible with PEP 563, and minor changes are required to support PEP 649.
        self._defered_annotations = []

        # dead code levels, it's non null for code that cannot be executed
        self._deadcode = 0

        # attributes set in visit_Module
        self.module = None
        self.future_annotations = False

    #
    ## helpers
    #
    def _dump_locals(self, node, only_live=False):
        """
        Like `dump_definitions` but returns the result grouped by symbol name and it includes linenos.

        :Returns: List of string formatted like: '{symbol name}:{def lines}'
        """
        groupped = defaultdict(list)
        for d in self.locals[node]:
            if not only_live or d.islive:
                groupped[d.name()].append(d)
        return ['{}:{}'.format(name, ','.join([str(getattr(d.node, 'lineno', None)) for d in defs])) \
            for name,defs in groupped.items()]

    def dump_definitions(self, node, ignore_builtins=True):
        if type(node).__name__ == 'Module' and not ignore_builtins:
            builtins = {d for d in self._builtins.values()}
            return sorted(d.name()
                          for d in self.locals[node] if d not in builtins)
        else:
            return sorted(d.name() for d in self.locals[node])

    def dump_chains(self, node):
        chains = []
        for d in self.locals[node]:
            chains.append(str(d))
        return chains

    def location(self, node):
        if hasattr(node, "lineno"):
            filename = "{}:".format(
                "<unknown>" if self.filename is None else self.filename
            )
            return " at {}{}:{}".format(filename,
                                            node.lineno,
                                            getattr(node, 'col_offset', None),)
        else:
            return ""

    def unbound_identifier(self, name, node):
        self.warn("unbound identifier '{}'".format(name), node)
    
    def warn(self, msg, node):
        print("W: {}{}".format(msg, self.location(node)))

    def invalid_name_lookup(self, name, scope, precomputed_locals, local_defs):
        # We may hit the situation where we refer to a local variable which is
        # not bound yet. This is a runtime error in Python, so we try to detec
        # it statically.

        # not a local variable => fine
        if name not in precomputed_locals:
            return

        # It's meant to be a local, but can we resolve it by a local lookup?
        islocal = any((name in defs or '*' in defs) for defs in local_defs)

        # At class scope, it's ok to refer to a global even if we also have a
        # local definition for that variable. Stated other wise
        #
        # >>> a = 1
        # >>> def foo(): a = a
        # >>> foo() # fails, a is a local referenced before being assigned
        # >>> class bar: a = a
        # >>> bar() # ok, and `bar.a is a`
<<<<<<< HEAD
        if isinstance(scope, (ast.ClassDef, def695)): # TODO: test the def695 part of this
=======
        if type(scope).__name__ == 'ClassDef':
>>>>>>> 10e8ca86
            top_level_definitions = self._definitions[0:-self._scope_depths[0]]
            isglobal = any((name in top_lvl_def or '*' in top_lvl_def)
                           for top_lvl_def in top_level_definitions)
            return not islocal and not isglobal
        else:
            return not islocal

    def compute_annotation_defs(self, node, quiet=False):
        name = node.id
        # resolving an annotation is a bit different
        # form other names.
        try:
            return lookup_annotation_name_defs(name, self._scopes, self.locals)
        except LookupError:
            # fallback to regular behaviour on module scope
            # to support names from builtins or wildcard imports.
            return self.compute_defs(node, quiet=quiet)

    def compute_defs(self, node, quiet=False):
        '''
        Performs an actual lookup of node's id in current context, returning
        the list of def linked to that use.
        '''
        name = node.id
        stars = []

        # If the `global` keyword has been used, honor it
        if any(name in _globals for _globals in self._globals):
            looked_up_definitions = self._definitions[0:-self._scope_depths[0]]
        else:
            # List of definitions to check. This includes all non-class
            # definitions *and* the last definition. Class definitions are not
            # included because they require fully qualified access.
            looked_up_definitions = []

            scopes_iter = iter(reversed(self._scopes))
            depths_iter = iter(reversed(self._scope_depths))
            precomputed_locals_iter = iter(reversed(self._precomputed_locals))

            # Keep the last scope because we could be in class scope, in which
            # case we don't need fully qualified access.
            lvl = depth = next(depths_iter)
            precomputed_locals = next(precomputed_locals_iter)
            base_scope = next(scopes_iter)
            defs = self._definitions[depth:]
            is_def695 = isinstance(base_scope, def695)
            if not self.invalid_name_lookup(name, base_scope, precomputed_locals, defs):
                looked_up_definitions.extend(reversed(defs))

                # Iterate over scopes, filtering out class scopes.
                for scope, depth, precomputed_locals in zip(scopes_iter,
<<<<<<< HEAD
                                                                depths_iter,
                                                                precomputed_locals_iter):
                    # If a def695 scope is immediately within a class scope, or within another def695 scope that is immediately within a class scope, 
                    # then names defined in that class scope can be accessed within the def695 scope. 
                    if not isinstance(scope, ast.ClassDef) or is_def695:
=======
                                                            depths_iter,
                                                            precomputed_locals_iter):
                    if type(scope).__name__ != 'ClassDef':
>>>>>>> 10e8ca86
                        defs = self._definitions[lvl + depth: lvl]
                        if self.invalid_name_lookup(name, base_scope, precomputed_locals, defs):
                            looked_up_definitions.append(StopIteration)
                            break
                        looked_up_definitions.extend(reversed(defs))
                    lvl += depth

        for defs in looked_up_definitions:
            if defs is StopIteration:
                break
            elif name in defs:
                return defs[name] if not stars else stars + list(defs[name])
            elif "*" in defs:
                stars.extend(defs["*"])

        d = self.chains.setdefault(node, Def(node))

        if self._undefs:
            self._undefs[-1][name].append((d, stars))

        if stars:
            return stars + [d]
        else:
            if not self._undefs and not quiet:
                self.unbound_identifier(name, node)
            return [d]

    defs = compute_defs

    def process_body(self, stmts):
        deadcode = False
        for stmt in stmts:
            self.visit(stmt)
            if type(stmt).__name__ in ('Break', 'Continue', 'Raise'):
                if not deadcode:
                    deadcode = True
                    self._deadcode += 1
        if deadcode:
            self._deadcode -= 1

    def process_undefs(self):
        for undef_name, _undefs in self._undefs[-1].items():
            if undef_name in self._definitions[-1]:
                for newdef in self._definitions[-1][undef_name]:
                    for undef, _ in _undefs:
                        for user in undef.users():
                            newdef.add_user(user)
            else:
                for undef, stars in _undefs:
                    if not stars:
                        self.unbound_identifier(undef_name, undef.node)
        self._undefs.pop()

    @contextmanager
    def ScopeContext(self, node):
        self._scopes.append(node)
        self._scope_depths.append(-1)
        self._definitions.append(defaultdict(ordered_set))
        self._globals.append(set())
        self._precomputed_locals.append(collect_locals(node))
        yield
        self._precomputed_locals.pop()
        self._globals.pop()
        self._definitions.pop()
        self._scope_depths.pop()
        self._scopes.pop()

    CompScopeContext = ScopeContext

    @contextmanager
    def DefinitionContext(self, definitions):
        self._definitions.append(definitions)
        self._scope_depths[-1] -= 1
        yield self._definitions[-1]
        self._scope_depths[-1] += 1
        self._definitions.pop()


    @contextmanager
    def SwitchScopeContext(self, defs, scopes, scope_depths, precomputed_locals):
        scope_depths, self._scope_depths = self._scope_depths, scope_depths
        scopes, self._scopes = self._scopes, scopes
        defs, self._definitions = self._definitions, defs
        precomputed_locals, self._precomputed_locals = self._precomputed_locals, precomputed_locals
        yield
        self._definitions = defs
        self._scopes = scopes
        self._scope_depths = scope_depths
        self._precomputed_locals = precomputed_locals

    def process_functions_bodies(self):
        for fnode, defs, scopes, scope_depths, precomputed_locals in self._defered:
            visitor = getattr(self,
                              "visit_{}".format(type(fnode).__name__))
            with self.SwitchScopeContext(defs, scopes, scope_depths, precomputed_locals):
                visitor(fnode, step=DefinitionStep)

    def process_annotations(self):
        compute_defs, self.defs = self.defs,  self.compute_annotation_defs
        for annnode, heads, cb in self._defered_annotations[-1]:
            visitor = getattr(self,
                                "visit_{}".format(type(annnode).__name__))
            currenthead, self._scopes = self._scopes, heads
            cb(visitor(annnode)) if cb else visitor(annnode)
            self._scopes = currenthead
        self.defs = compute_defs

    # stmt
    def visit_Module(self, node):
        self.module = node

        futures = collect_future_imports(node)
        # determine whether the PEP563 is enabled
        # allow manual enabling of DefUseChains.future_annotations
        self.future_annotations |= 'annotations' in futures


        with self.ScopeContext(node):


            self._definitions[-1].update(
                {k: ordered_set((v,)) for k, v in self._builtins.items()}
            )

            self._defered_annotations.append([])
            self.process_body(node.body)

            # handle function bodies
            self.process_functions_bodies()

            # handle defered annotations as in from __future__ import annotations
            self.process_annotations()
            self._defered_annotations.pop()

            # various sanity checks
            if __debug__:
                overloaded_builtins = set()
                for d in self.locals[node]:
                    name = d.name()
                    if name in self._builtins:
                        overloaded_builtins.add(name)
                    assert name in self._definitions[0], (name, d.node)

                nb_defs = len(self._definitions[0])
                nb_bltns = len(self._builtins)
                nb_overloaded_bltns = len(overloaded_builtins)
                nb_heads = len({d.name() for d in self.locals[node]})
                assert nb_defs == nb_heads + nb_bltns - nb_overloaded_bltns

        assert not self._definitions
        assert not self._defered_annotations
        assert not self._scopes
        assert not self._scope_depths
        assert not self._precomputed_locals

    def set_definition(self, name, dnode_or_dnodes, index=-1):
        if self._deadcode:
            return
        
        if isinstance(dnode_or_dnodes, Def):
            dnodes = ordered_set((dnode_or_dnodes,))
        else:
            dnodes = ordered_set(dnode_or_dnodes)

        # set the islive flag to False on killed Defs
        for d in self._definitions[index].get(name, ()):
            if not isinstance(d.node, _ast.AST):
                # A builtin: we never explicitely mark the builtins as killed, since 
                # it can be easily deducted.
                continue
            if d in dnodes or any(d in definitions.get(name, ()) for 
                   definitions in self._definitions[:index]):
                # The definition exists in another definition context, so we can't
                # be sure wether it's killed or not, this happens when:
                # - a variable is conditionnaly declared (d in dnodes)
                # - a variable is conditionnaly killed (any(...))
                continue
            d.islive = False
        
        self._definitions[index][name] = dnodes

    @staticmethod
    def add_to_definition(definition, name, dnode_or_dnodes):
        if isinstance(dnode_or_dnodes, Def):
            definition[name].add(dnode_or_dnodes)
        else:
            definition[name].update(dnode_or_dnodes)

    def extend_definition(self, name, dnode_or_dnodes):
        if self._deadcode:
            return
        DefUseChains.add_to_definition(self._definitions[-1], name,
                                       dnode_or_dnodes)

    def extend_global(self, name, dnode_or_dnodes):
        if self._deadcode:
            return
        # `name` *should* be in self._definitions[0] because we extend the
        # globals. Yet the original code maybe faulty and we need to cope with
        # it.
        if name not in self._definitions[0]:
            if isinstance(dnode_or_dnodes, Def):
                self.locals[self.module].append(dnode_or_dnodes)
            else:
                self.locals[self.module].extend(dnode_or_dnodes)
        DefUseChains.add_to_definition(self._definitions[0], name,
                                       dnode_or_dnodes)

    def set_or_extend_global(self, name, dnode):
        if self._deadcode:
            return
        if name not in self._definitions[0]:
            self.locals[self.module].append(dnode)
        DefUseChains.add_to_definition(self._definitions[0], name, dnode)

    def visit_annotation(self, node):
        annotation = getattr(node, 'annotation', None)
        if annotation:
            self.visit(annotation)

    def visit_skip_annotation(self, node):
        if type(node).__name__ == 'Name':
            self.visit_Name(node, skip_annotation=True)
        else:
            self.visit(node)

    def visit_FunctionDef(self, node, step=DeclarationStep, in_def695=False):
        if step is DeclarationStep:
            dnode = self.chains.setdefault(node, Def(node))
            self.add_to_locals(node.name, dnode)

            if not in_def695:

                for kw_default in filter(None, node.args.kw_defaults):
                    self.visit(kw_default).add_user(dnode)
                for default in node.args.defaults:
                    self.visit(default).add_user(dnode)
                for decorator in node.decorator_list:
                    self.visit(decorator)

                if any(getattr(node, 'type_params', [])):
                    self.visit_def695(def695(body=node.type_params, d=node))
                    return

            if not self.future_annotations:
                for arg in _iter_arguments(node.args):
                    annotation = getattr(arg, 'annotation', None)
                    if annotation:
                        if in_def695:
                            try:
                                _validate_annotation_body(annotation)
                            except SyntaxError as e :
                                self.warn(str(e), annotation)
                                continue
                        self.visit(annotation)

            else:
                # annotations are to be analyzed later as well
                currentscopes = list(self._scopes)
                if node.returns:
                    try:
                        _validate_annotation_body(node.returns)
                    except SyntaxError as e :
                        self.warn(str(e), node.returns)
                    else:
                        self._defered_annotations[-1].append(
                            (node.returns, currentscopes, None))
                for arg in _iter_arguments(node.args):
                    if arg.annotation:
                        try:
                            _validate_annotation_body(arg.annotation)
                        except SyntaxError as e :
                            self.warn(str(e), arg.annotation)
                            continue
                        self._defered_annotations[-1].append(
                            (arg.annotation, currentscopes, None))

            if not self.future_annotations and node.returns:
                if in_def695:
                    try:
                        _validate_annotation_body(node.returns)
                    except SyntaxError as e:
                        self.warn(str(e), node.returns)
                    else:
                        self.visit(node.returns)
                else:
                    self.visit(node.returns)

            if in_def695:
                # emulate this (except f is not actually defined in both scopes): 
                # def695 __generic_parameters_of_f():
                #     T = TypeVar(name='T')
                #     def f(x: T) -> T:
                #         return x
                #     return f
                # f = __generic_parameters_of_f()
                self.set_definition(node.name, dnode, index=-2)
            else:
                self.set_definition(node.name, dnode)

            self._defered.append((node,
                                  list(self._definitions),
                                  list(self._scopes),
                                  list(self._scope_depths),
                                  list(self._precomputed_locals)))
        
        elif step is DefinitionStep:
            with self.ScopeContext(node):
                for arg in _iter_arguments(node.args):
                    self.visit_skip_annotation(arg)
                self.process_body(node.body)
        else:
            raise NotImplementedError()

    visit_AsyncFunctionDef = visit_FunctionDef

    def visit_ClassDef(self, node, in_def695=False):
        dnode = self.chains.setdefault(node, Def(node))
        self.add_to_locals(node.name, dnode)
        
        if not in_def695:
            for decorator in node.decorator_list:
                self.visit(decorator).add_user(dnode)

            if any(getattr(node, 'type_params', [])):
                self.visit_def695(def695(body=node.type_params, d=node))
                return

        for base in node.bases:
            if in_def695:
                try:
                    _validate_annotation_body(base)
                except SyntaxError as e:
                    self.warn(str(e), base)
                    continue
            self.visit(base).add_user(dnode)
        for keyword in node.keywords:
            if in_def695:
                try:
                    _validate_annotation_body(keyword)
                except SyntaxError as e:
                    self.warn(str(e), keyword)
                    continue
            self.visit(keyword.value).add_user(dnode)

        with self.ScopeContext(node):
            self.set_definition("__class__", Def("__class__"))
            self.process_body(node.body)

        if in_def695:
            # see comment in visit_FunctionDef
            self.set_definition(node.name, dnode, index=-2)
        else:
            self.set_definition(node.name, dnode)

    def visit_Return(self, node):
        if node.value:
            self.visit(node.value)

    def visit_Break(self, _):
        for k, v in self._definitions[-1].items():
            DefUseChains.add_to_definition(self._breaks[-1], k, v)
        self._definitions[-1].clear()

    def visit_Continue(self, _):
        for k, v in self._definitions[-1].items():
            DefUseChains.add_to_definition(self._continues[-1], k, v)
        self._definitions[-1].clear()

    def visit_Delete(self, node):
        for target in node.targets:
            self.visit(target)

    def visit_Assign(self, node):
        # link is implicit through ctx
        self.visit(node.value)
        for target in node.targets:
            self.visit(target)

    def visit_AnnAssign(self, node):
        if node.value:
            self.visit(node.value)
        if not self.future_annotations:
            self.visit(node.annotation)
        else:
            try:
                _validate_annotation_body(node.annotation)
            except SyntaxError as e:
                self.warn(str(e), node.annotation)
            else:
                self._defered_annotations[-1].append(
                    (node.annotation, list(self._scopes), None))
        self.visit(node.target)

    def visit_AugAssign(self, node):
        dvalue = self.visit(node.value)
        if type(node.target).__name__ == 'Name':
            ctx, node.target.ctx = node.target.ctx, ast.Load()
            dtarget = self.visit(node.target)
            dvalue.add_user(dtarget)
            node.target.ctx = ctx
            if any(node.target.id in _globals for _globals in self._globals):
                self.extend_global(node.target.id, dtarget)
            else:
                loaded_from = [d.name() for d in self.defs(node.target,
                                                           quiet=True)]
                self.set_definition(node.target.id, dtarget)
                # If we augassign from a value that comes from '*', let's use
                # this node as the definition point.
                if '*' in loaded_from:
                    self.locals[self._scopes[-1]].append(dtarget)
        else:
            self.visit(node.target).add_user(dvalue)
    
    def visit_TypeAlias(self, node, in_def695=False):
        # Generic type aliases:
        # type Alias[T: int] = list[T]

        # Equivalent to:
        # def695 __generic_parameters_of_Alias():
        #     def695 __evaluate_T_bound():
        #         return int
        #     T = __make_typevar_with_bound(name='T', evaluate_bound=__evaluate_T_bound)
        #     def695 __evaluate_Alias():
        #         return list[T]
        #     return __make_typealias(name='Alias', type_params=(T,), evaluate_value=__evaluate_Alias)
        # Alias = __generic_parameters_of_Alias()

        if isinstance(node.name, ast.Name):
            dname = self.chains.setdefault(node.name, Def(node.name))
            self.add_to_locals(node.name.id, dname)

            if not in_def695 and any(getattr(node, 'type_params', [])):
                self.visit_def695(def695(body=node.type_params, d=node))
                return

            dnode = self.chains.setdefault(node, Def(node))
            try:
                _validate_annotation_body(node.value)
            except SyntaxError as e:
                self.warn(str(e), node.value)
            else:
                self._defered_annotations[-1].append(
                    (node.value, list(self._scopes), None))

            if in_def695:
                # see comment in visit_FunctionDef
                self.set_definition(node.name.id, dname, index=-2)
            else:
                self.set_definition(node.name.id, dname)
            
            return dnode
        else:
            raise NotImplementedError()

    def visit_For(self, node):
        self.visit(node.iter)

        self._breaks.append(defaultdict(ordered_set))
        self._continues.append(defaultdict(ordered_set))

        self._undefs.append(defaultdict(list))
        with self.DefinitionContext(self._definitions[-1].copy()) as body_defs:
            self.visit(node.target)
            self.process_body(node.body)
            self.process_undefs()

            continue_defs = self._continues.pop()
            for d, u in continue_defs.items():
                self.extend_definition(d, u)
            self._continues.append(defaultdict(ordered_set))

            # extra round to ``emulate'' looping
            self.visit(node.target)
            self.process_body(node.body)

            # process else clause in case of late break
            with self.DefinitionContext(defaultdict(ordered_set)) as orelse_defs:
                self.process_body(node.orelse)

            break_defs = self._breaks.pop()
            continue_defs = self._continues.pop()


        for d, u in orelse_defs.items():
            self.extend_definition(d, u)

        for d, u in continue_defs.items():
            self.extend_definition(d, u)

        for d, u in break_defs.items():
            self.extend_definition(d, u)

        for d, u in body_defs.items():
            self.extend_definition(d, u)

    visit_AsyncFor = visit_For

    def visit_While(self, node):

        with self.DefinitionContext(self._definitions[-1].copy()):
            self._undefs.append(defaultdict(list))
            self._breaks.append(defaultdict(ordered_set))
            self._continues.append(defaultdict(ordered_set))

            self.process_body(node.orelse)

        with self.DefinitionContext(self._definitions[-1].copy()) as body_defs:

            self.visit(node.test)
            self.process_body(node.body)

            self.process_undefs()

            continue_defs = self._continues.pop()
            for d, u in continue_defs.items():
                self.extend_definition(d, u)
            self._continues.append(defaultdict(ordered_set))

            # extra round to simulate loop
            self.visit(node.test)
            self.process_body(node.body)

            # the false branch of the eval
            self.visit(node.test)

            with self.DefinitionContext(self._definitions[-1].copy()) as orelse_defs:
                self.process_body(node.orelse)

        break_defs = self._breaks.pop()
        continue_defs = self._continues.pop()

        for d, u in continue_defs.items():
            self.extend_definition(d, u)

        for d, u in break_defs.items():
            self.extend_definition(d, u)

        for d, u in orelse_defs.items():
            self.extend_definition(d, u)

        for d, u in body_defs.items():
            self.extend_definition(d, u)

    def visit_If(self, node):
        self.visit(node.test)

        # putting a copy of current level to handle nested conditions
        with self.DefinitionContext(self._definitions[-1].copy()) as body_defs:
            self.process_body(node.body)

        with self.DefinitionContext(self._definitions[-1].copy()) as orelse_defs:
            self.process_body(node.orelse)

        for d in body_defs:
            if d in orelse_defs:
                self.set_definition(d, body_defs[d] + orelse_defs[d])
            else:
                self.extend_definition(d, body_defs[d])

        for d in orelse_defs:
            if d in body_defs:
                pass  # already done in the previous loop
            else:
                self.extend_definition(d, orelse_defs[d])

    def visit_With(self, node):
        for withitem in node.items:
            self.visit(withitem)
        self.process_body(node.body)

    visit_AsyncWith = visit_With

    def visit_Raise(self, node):
        self.generic_visit(node)

    def visit_Try(self, node):
        with self.DefinitionContext(self._definitions[-1].copy()) as failsafe_defs:
            self.process_body(node.body)
            self.process_body(node.orelse)

        # handle the fact that definitions may have fail
        for d in failsafe_defs:
            self.extend_definition(d, failsafe_defs[d])

        for excepthandler in node.handlers:
            with self.DefinitionContext(defaultdict(ordered_set)) as handler_def:
                self.visit(excepthandler)

            for hd in handler_def:
                self.extend_definition(hd, handler_def[hd])

        self.process_body(node.finalbody)
    
    def visit_Assert(self, node):
        self.visit(node.test)
        if node.msg:
            self.visit(node.msg)

    def add_to_locals(self, name, dnode, index=-1):
        if any(name in _globals for _globals in self._globals):
            self.set_or_extend_global(name, dnode)
        elif dnode not in self.locals[self._scopes[index]]:
            self.locals[self._scopes[index]].append(dnode)

    def visit_Import(self, node):
        for alias in node.names:
            dalias = self.chains.setdefault(alias, Def(alias))
            base = alias.name.split(".", 1)[0]
            self.set_definition(alias.asname or base, dalias)
            self.add_to_locals(alias.asname or base, dalias)

    def visit_ImportFrom(self, node):
        for alias in node.names:
            dalias = self.chains.setdefault(alias, Def(alias))
            if alias.name == '*':
                self.extend_definition('*', dalias)
            else:
                self.set_definition(alias.asname or alias.name, dalias)
            self.add_to_locals(alias.asname or alias.name, dalias)

    def visit_Global(self, node):
        for name in node.names:
            self._globals[-1].add(name)

    def visit_Nonlocal(self, node):
        for name in node.names:
            for i, d in enumerate(reversed(self._definitions)):
                if i == 0:
                    continue
                if name not in d:
                    continue
                else:
                    if isinstance(self._scopes[-i-1], def695):
                        # see https://docs.python.org/3.12/reference/executionmodel.html#annotation-scopes
                        self.warn("names defined in annotation scopes cannot be rebound with nonlocal statements", node)
                        break
                    # this rightfully creates aliasing
                    self.set_definition(name, d[name])
                    break
            else:
                self.unbound_identifier(name, node)

    def visit_Expr(self, node):
        self.generic_visit(node)

    # pattern matching

    def visit_Match(self, node):

        self.visit(node.subject)

        defs = []
        for kase in node.cases:
            if kase.guard:
                self.visit(kase.guard)
            self.visit(kase.pattern)
            
            with self.DefinitionContext(self._definitions[-1].copy()) as case_defs:
                self.process_body(kase.body)
            defs.append(case_defs)
        
        if not defs:
            return
        if len(defs) == 1:
            body_defs, orelse_defs, rest = defs[0], [], []
        else:
            body_defs, orelse_defs, rest = defs[0], defs[1], defs[2:]
        while True:
            # merge defs, like in if-else but repeat the process for x branches       
            for d in body_defs:
                if d in orelse_defs:
                    self.set_definition(d, body_defs[d] + orelse_defs[d])
                else:
                    self.extend_definition(d, body_defs[d])
            for d in orelse_defs:
                if d not in body_defs:
                    self.extend_definition(d, orelse_defs[d])
            if not rest:
                break
            body_defs = self._definitions[-1]
            orelse_defs, rest = rest[0], rest[1:]
    
    def visit_MatchValue(self, node):
        dnode = self.chains.setdefault(node, Def(node))
        self.visit(node.value)
        return dnode

    visit_MatchSingleton = visit_MatchValue
    
    def visit_MatchSequence(self, node):
        # mimics a list
        with _setattrs(node, ctx=ast.Load(), elts=node.patterns):
            return self.visit_List(node)
    
    def visit_MatchMapping(self, node):
        dnode = self.chains.setdefault(node, Def(node))
        with _setattrs(node, values=node.patterns):
            # mimics a dict
            self.visit_Dict(node)
        if node.rest:
            with _setattrs(node, id=node.rest, ctx=ast.Store(), annotation=None):
                self.visit_Name(node)
        return dnode
    
    def visit_MatchClass(self, node):
        # mimics a call
        dnode = self.chains.setdefault(node, Def(node))
        self.visit(node.cls).add_user(dnode)
        for arg in node.patterns:
            self.visit(arg).add_user(dnode)
        for kw in node.kwd_patterns:
            self.visit(kw).add_user(dnode)
        return dnode
    
    def visit_MatchStar(self, node):
        dnode = self.chains.setdefault(node, Def(node))
        if node.name:
            # mimics store name
            with _setattrs(node, id=node.name, ctx=ast.Store(), annotation=None):
                self.visit_Name(node)
        return dnode
    
    def visit_MatchAs(self, node):
        dnode = self.chains.setdefault(node, Def(node))
        if node.pattern:
            self.visit(node.pattern)
        if node.name:
            with _setattrs(node, id=node.name, ctx=ast.Store(), annotation=None):
                self.visit_Name(node)
        return dnode
    
    def visit_MatchOr(self, node):
        dnode = self.chains.setdefault(node, Def(node))
        for pat in node.patterns:
            self.visit(pat).add_user(dnode)
        return dnode

    # expressions

    def visit_BoolOp(self, node):
        dnode = self.chains.setdefault(node, Def(node))
        for value in node.values:
            self.visit(value).add_user(dnode)
        return dnode

    def visit_BinOp(self, node):
        dnode = self.chains.setdefault(node, Def(node))
        self.visit(node.left).add_user(dnode)
        self.visit(node.right).add_user(dnode)
        return dnode

    def visit_UnaryOp(self, node):
        dnode = self.chains.setdefault(node, Def(node))
        self.visit(node.operand).add_user(dnode)
        return dnode

    def visit_Lambda(self, node, step=DeclarationStep):
        if step is DeclarationStep:
            dnode = self.chains.setdefault(node, Def(node))
            for default in node.args.defaults:
                self.visit(default).add_user(dnode)
            # a lambda never has kw_defaults
            self._defered.append((node,
                                  list(self._definitions),
                                  list(self._scopes),
                                  list(self._scope_depths),
                                  list(self._precomputed_locals)))
            return dnode
        elif step is DefinitionStep:
            dnode = self.chains[node]
            with self.ScopeContext(node):
                for a in _iter_arguments(node.args):
                    self.visit(a)
                self.visit(node.body).add_user(dnode)
            return dnode
        else:
            raise NotImplementedError()

    def visit_IfExp(self, node):
        dnode = self.chains.setdefault(node, Def(node))
        self.visit(node.test).add_user(dnode)
        self.visit(node.body).add_user(dnode)
        self.visit(node.orelse).add_user(dnode)
        return dnode

    def visit_Dict(self, node):
        dnode = self.chains.setdefault(node, Def(node))
        for key in filter(None, node.keys):
            self.visit(key).add_user(dnode)
        for value in node.values:
            self.visit(value).add_user(dnode)
        return dnode

    def visit_Set(self, node):
        dnode = self.chains.setdefault(node, Def(node))
        for elt in node.elts:
            self.visit(elt).add_user(dnode)
        return dnode

    def visit_ListComp(self, node):
        dnode = self.chains.setdefault(node, Def(node))
        try:
            _validate_comprehension(node)
        except SyntaxError as e:
            self.warn(str(e), node)
            return dnode
        with self.CompScopeContext(node):
            for i, comprehension in enumerate(node.generators):
                self.visit_comprehension(comprehension, 
                                         is_nested=i!=0).add_user(dnode)
            self.visit(node.elt).add_user(dnode)

        return dnode

    visit_SetComp = visit_ListComp

    def visit_DictComp(self, node):
        dnode = self.chains.setdefault(node, Def(node))
        try:
            _validate_comprehension(node)
        except SyntaxError as e:
            self.warn(str(e), node)
            return dnode
        with self.CompScopeContext(node):
            for i, comprehension in enumerate(node.generators):
                self.visit_comprehension(comprehension, 
                                         is_nested=i!=0).add_user(dnode)
            self.visit(node.key).add_user(dnode)
            self.visit(node.value).add_user(dnode)

        return dnode

    visit_GeneratorExp = visit_ListComp

    def visit_Await(self, node):
        dnode = self.chains.setdefault(node, Def(node))
        self.visit(node.value).add_user(dnode)
        return dnode

    def visit_Yield(self, node):
        dnode = self.chains.setdefault(node, Def(node))
        if node.value:
            self.visit(node.value).add_user(dnode)
        return dnode

    visit_YieldFrom = visit_Await

    def visit_Compare(self, node):
        dnode = self.chains.setdefault(node, Def(node))
        self.visit(node.left).add_user(dnode)
        for expr in node.comparators:
            self.visit(expr).add_user(dnode)
        return dnode

    def visit_Call(self, node):
        dnode = self.chains.setdefault(node, Def(node))
        self.visit(node.func).add_user(dnode)
        for arg in node.args:
            self.visit(arg).add_user(dnode)
        for kw in node.keywords:
            self.visit(kw.value).add_user(dnode)
        return dnode

    visit_Repr = visit_Await

    def visit_Constant(self, node):
        dnode = self.chains.setdefault(node, Def(node))
        return dnode

    def visit_FormattedValue(self, node):
        dnode = self.chains.setdefault(node, Def(node))
        self.visit(node.value).add_user(dnode)
        if node.format_spec:
            self.visit(node.format_spec).add_user(dnode)
        return dnode

    def visit_JoinedStr(self, node):
        dnode = self.chains.setdefault(node, Def(node))
        for value in node.values:
            self.visit(value).add_user(dnode)
        return dnode

    visit_Attribute = visit_Await

    def visit_Subscript(self, node):
        dnode = self.chains.setdefault(node, Def(node))
        self.visit(node.value).add_user(dnode)
        self.visit(node.slice).add_user(dnode)
        return dnode

    def visit_Starred(self, node):
        if type(node.ctx).__name__ == 'Store':
            return self.visit(node.value)
        else:
            dnode = self.chains.setdefault(node, Def(node))
            self.visit(node.value).add_user(dnode)
            return dnode

    def visit_NamedExpr(self, node):
        dnode = self.chains.setdefault(node, Def(node))
        self.visit(node.value).add_user(dnode)
        if type(node.target).__name__ == 'Name':
            self.visit_Name(node.target, named_expr=True)
        return dnode

    def _first_non_comprehension_scope(self):
        index = -1
        enclosing_scope = self._scopes[index]
        while type(enclosing_scope).__name__ in _Comp:
            index -= 1
            enclosing_scope = self._scopes[index]
        return index, enclosing_scope

    def visit_Name(self, node, skip_annotation=False, named_expr=False):
        ctx_typename = type(node.ctx).__name__
        if ctx_typename in ('Param', 'Store'):
            dnode = self.chains.setdefault(node, Def(node))
            # FIXME: find a smart way to merge the code below with add_to_locals
            if any(node.id in _globals for _globals in self._globals):
                self.set_or_extend_global(node.id, dnode)
            else:
                # special code for warlus target: should be 
                # stored in first non comprehension scope
                index, enclosing_scope = (self._first_non_comprehension_scope() 
                                          if named_expr else (-1, self._scopes[-1]))

                if index < -1 and type(enclosing_scope).__name__ == 'ClassDef':
                    # invalid named expression, not calling set_definition.
                    self.warn('assignment expression within a comprehension '
                              'cannot be used in a class body', node)
                    return dnode

                self.set_definition(node.id, dnode, index)
                if dnode not in self.locals[self._scopes[index]]:
                    self.locals[self._scopes[index]].append(dnode)

            # Name.annotation is a special case because of gast
            if getattr(node, 'annotation', None) is not None and not skip_annotation and not self.future_annotations:
                self.visit(node.annotation)

        elif ctx_typename in ('Load', 'Del'):
            node_in_chains = node in self.chains
            if node_in_chains:
                dnode = self.chains[node]
            else:
                dnode = Def(node)
            for d in self.defs(node):
                d.add_user(dnode)
            if not node_in_chains:
                self.chains[node] = dnode
            # currently ignore the effect of a del
        else:
            raise NotImplementedError()
        return dnode

    def visit_Destructured(self, node):
        dnode = self.chains.setdefault(node, Def(node))
        tmp_store = ast.Store()
        for elt in node.elts:
            elt_typename = type(elt).__name__
            if elt_typename == 'Name':
                tmp_store, elt.ctx = elt.ctx, tmp_store
                self.visit(elt)
                tmp_store, elt.ctx = elt.ctx, tmp_store
            elif elt_typename in ('Subscript', 'Starred', 'Attribute'):
                self.visit(elt)
            elif elt_typename in ('List', 'Tuple'):
                self.visit_Destructured(elt)
        return dnode

    def visit_List(self, node):
        if type(node.ctx).__name__ == 'Load':
            dnode = self.chains.setdefault(node, Def(node))
            for elt in node.elts:
                self.visit(elt).add_user(dnode)
            return dnode
        # unfortunately, destructured node are marked as Load,
        # only the parent List/Tuple is marked as Store
        elif type(node.ctx).__name__ == 'Store':
            return self.visit_Destructured(node)
        else:
            raise NotImplementedError()

    visit_Tuple = visit_List

    # slice

    def visit_Slice(self, node):
        dnode = self.chains.setdefault(node, Def(node))
        if node.lower:
            self.visit(node.lower).add_user(dnode)
        if node.upper:
            self.visit(node.upper).add_user(dnode)
        if node.step:
            self.visit(node.step).add_user(dnode)
        return dnode
    
    # type params

    def visit_def695(self, node):
        # We don't use two steps here because the declaration 
        # step is the same as definition step for def695's
        # 1.type parameters of generic type aliases, 
        # 2.type parameters and annotations of generic functions and
        # 3.type parameters and base class expressions of generic classes
        # the rest is evaluated as defered annotations:
        # 4.the value of generic type aliases
        # 5.the bounds of type variables
        # 6.the constraints of type variables
        
        # introduce the new scope
        dnode = self.chains.setdefault(node.d, Def(node.d))
        
        with self.ScopeContext(node):
            # visit the type params
            for p in node.body:
                try:
                    _validate_annotation_body(p)
                except SyntaxError as e:
                    self.warn(str(e), p)
                else:
                    self.visit(p).add_user(dnode)
            # then visit the actual node while 
            # being in the def695 scope.
            visitor = getattr(self, "visit_{}".format(type(node.d).__name__))
            visitor(node.d, in_def695=True)

    def visit_TypeVar(self, node):
        dnode = self.chains.setdefault(node, Def(node))
        self.set_definition(node.name, dnode)
        self.add_to_locals(node.name, dnode)

        if isinstance(node, ast.TypeVar) and node.bound:
            self._defered_annotations[-1].append(
                (node.bound, list(self._scopes), None))
        
        return dnode

    visit_ParamSpec = visit_TypeVarTuple = visit_TypeVar

    # misc

    def visit_comprehension(self, node, is_nested):
        dnode = self.chains.setdefault(node, Def(node))
        if not is_nested:
            # There's one part of a comprehension or generator expression that executes in the surrounding scope, 
            # it's the expression for the outermost iterable.
            with self.SwitchScopeContext(self._definitions[:-1], self._scopes[:-1], 
                                        self._scope_depths[:-1], self._precomputed_locals[:-1]):
                self.visit(node.iter).add_user(dnode)
        else:
            # If a comprehension has multiple for clauses, 
            # the iterables of the inner for clauses are evaluated in the comprehension's scope:
            self.visit(node.iter).add_user(dnode)
        self.visit(node.target)
        for if_ in node.ifs:
            self.visit(if_).add_user(dnode)
        return dnode

    def visit_excepthandler(self, node):
        dnode = self.chains.setdefault(node, Def(node))
        if node.type:
            self.visit(node.type).add_user(dnode)
        if node.name:
            self.visit(node.name).add_user(dnode)
        self.process_body(node.body)
        return dnode

    # visit_arguments is not implemented on purpose

    def visit_withitem(self, node):
        dnode = self.chains.setdefault(node, Def(node))
        self.visit(node.context_expr).add_user(dnode)
        if node.optional_vars:
            self.visit(node.optional_vars)
        return dnode

def _validate_comprehension(node):
    """
    Raises SyntaxError if:
     - a named expression is used in a comprehension iterable expression
     - a named expression rebinds a comprehension iteration variable
    """
    iter_names = set() # comprehension iteration variables
    for gen in node.generators:
        for namedexpr in (n for n in ast.walk(gen.iter) if type(n).__name__ == 'NamedExpr'):
            raise SyntaxError('assignment expression cannot be used '
                                'in a comprehension iterable expression')
        iter_names.update(n.id for n in ast.walk(gen.target) 
            if type(n).__name__ == 'Name' and type(n.ctx).__name__ == 'Store')
    for namedexpr in (n for n in ast.walk(node) if  type(n).__name__ == 'NamedExpr'):
        bound = getattr(namedexpr.target, 'id', None)
        if bound in iter_names:
            raise SyntaxError('assignment expression cannot rebind '
                              "comprehension iteration variable '{}'".format(bound))

_node_type_to_human_name = {
    'NamedExpr': 'assignment expression',
    'Yield': 'yield keyword',
    'YieldFrom': 'yield keyword',
    'Await': 'await keyword'
}

def _validate_annotation_body(node):
    """
    Raises SyntaxError if:
    - the warlus operator is used
    - the yield/ yield from statement is used
    - the await keyword is used
    """
    for illegal in (n for n in ast.walk(node) if isinstance(n, 
                    (ast.NamedExpr, ast.Yield, ast.YieldFrom, ast.Await))):
        name = _node_type_to_human_name.get(type(illegal).__name__, 'current syntax')
        raise SyntaxError(f'{name} cannot be used in annotation-like scopes')

def _iter_arguments(args):
    """
    Yields all arguments of the given ast.arguments instance.
    """
    for arg in args.args:
        yield arg
    for arg in getattr(args, 'posonlyargs', ()):
        yield arg
    if args.vararg:
        yield args.vararg
    for arg in args.kwonlyargs:
        yield arg
    if args.kwarg:
        yield args.kwarg

def lookup_annotation_name_defs(name, heads, locals_map):
    r"""
    Simple identifier -> defs resolving.

    Lookup a name with the provided head nodes using the locals_map.
    Note that nonlocal and global keywords are ignored by this function.
    Only used to resolve annotations when PEP 563 is enabled.

    :param name: The identifier we're looking up.
    :param heads: List of ast scope statement that describe
        the path to the name context. i.e ``[<Module>, <ClassDef>, <FunctionDef>]``.
        The lookup will happend in the context of the body of tail of ``heads``
        Can be gathered with `Ancestors.parents`.
    :param locals_map: `DefUseChains.locals`.

    :raise LookupError: For
        - builtin names
        - wildcard imported names
        - unbound names

    :raise ValueError: When the heads is empty.

    This function can be used by client code like this:

    >>> import gast as ast
    >>> module = ast.parse("from b import c;import typing as t\nclass C:\n def f(self):self.var = c.Thing()")
    >>> duc = DefUseChains()
    >>> duc.visit(module)
    >>> ancestors = Ancestors()
    >>> ancestors.visit(module)
    ... # we're placing ourselves in the context of the function body
    >>> fn_scope = module.body[-1].body[-1]
    >>> assert isinstance(fn_scope, ast.FunctionDef)
    >>> heads = ancestors.parents(fn_scope) + [fn_scope]
    >>> print(lookup_annotation_name_defs('t', heads, duc.locals)[0])
    t -> ()
    >>> print(lookup_annotation_name_defs('c', heads, duc.locals)[0])
    c -> (c -> (Attribute -> (Call -> ())))
    >>> print(lookup_annotation_name_defs('C', heads, duc.locals)[0])
    C -> ()
    """
    scopes = _get_lookup_scopes(heads)
    scopes_len = len(scopes)
    if scopes_len>1:
        # start by looking at module scope first,
        # then try the theoretical runtime scopes.
        # putting the global scope last in the list so annotation are
        # resolve using he global namespace first. this is the way pyright does.
        scopes.append(scopes.pop(0))
    try:
        return _lookup(name, scopes, locals_map)
    except LookupError:
        if name in BuiltinsSrc:
            raise LookupError(f'{name} is a builtin')
        try:
            _lookup(name, scopes, locals_map, only_live=False)
        except LookupError:
            defined_names = [d.name() for s in scopes for d in locals_map[s]]
            raise LookupError("'{}' not found in scopes: {} (heads={}) (available names={})".format(name, scopes, heads, defined_names))
        else:
            raise LookupError("'{}' is killed".format(name))

def _get_lookup_scopes(heads):
    # heads[-1] is the direct enclosing scope and heads[0] is the module.
    # returns a list based on the elements of heads, but with
    # the ignorable scopes removed. Ignorable in the sens that the lookup
    # will never happend in this scope for the given context.

    heads = list(heads) # avoid modifying the list (important)
    try:
        direct_scope = [heads.pop(-1)] # this scope is the only one that can be a class, expect in case of the presence of def695
    except IndexError:
        raise ValueError('invalid heads: must include at least one element')
    try:
        global_scope = heads.pop(0)
    except IndexError:
        # we got only a global scope
        return direct_scope
    else:
        if heads and isinstance(direct_scope[-1], def695) and isinstance(heads[-1], ast.ClassDef):
            direct_scope.insert(0, heads.pop(-1))
    # more of less modeling what's described here.
    # https://github.com/gvanrossum/gvanrossum.github.io/blob/main/formal/scopesblog.md
<<<<<<< HEAD
    other_scopes = [s for s in heads if isinstance(s, (
                  ast.FunctionDef, ast.AsyncFunctionDef,
                  ast.Lambda, ast.DictComp, ast.ListComp,
                  ast.SetComp, ast.GeneratorExp, def695))]
    return [global_scope] + other_scopes + direct_scope
=======
    other_scopes = [s for s in heads if type(s).__name__ in _ClosedScopes]
    return [global_scope] + other_scopes + [direct_scope]
>>>>>>> 10e8ca86

def _lookup(name, scopes, locals_map, only_live=True):
    context = scopes[-1]
    defs = []
    for loc in locals_map.get(context, ()):
        if loc.name() == name and (loc.islive if only_live else True):
            defs.append(loc)
    if defs:
        return defs
    elif len(scopes)==1:
        raise LookupError()
    return _lookup(name, scopes[:-1], locals_map)

class UseDefChains(object):
    """
    DefUseChains adaptor that builds a mapping between each user
    and the Def that defines this user:
        - chains: Dict[node, List[Def]], a mapping between nodes and the Defs
          that define it.
    """

    def __init__(self, defuses):
        self.chains = {}
        for chain in defuses.chains.values():
            if type(chain.node).__name__ == 'Name':
                self.chains.setdefault(chain.node, [])
            for use in chain.users():
                self.chains.setdefault(use.node, []).append(chain)

        for chain in defuses._builtins.values():
            for use in chain.users():
                self.chains.setdefault(use.node, []).append(chain)

    def __str__(self):
        out = []
        for k, uses in self.chains.items():
            kname = Def(k).name()
            kstr = "{} <- {{{}}}".format(
                kname, ", ".join(sorted(use.name() for use in uses))
            )
            out.append((kname, kstr))
        out.sort()
        return ", ".join(s for k, s in out)<|MERGE_RESOLUTION|>--- conflicted
+++ resolved
@@ -12,7 +12,9 @@
 _Comp = set(('DictComp', 'ListComp', 'SetComp', 'GeneratorExp'))
 _ClosedScopes = set(('FunctionDef', 'AsyncFunctionDef',
                   'Lambda', 'DictComp', 'ListComp',
-                  'SetComp', 'GeneratorExp'))
+                  'SetComp', 'GeneratorExp', 'def695'))
+_TypeVarLike = set(('TypeVar', 'TypeVarTuple', 'ParamSpec'))
+_HasName = set((*_ClassOrFunction, *_TypeVarLike))
 
 class Ancestors(ast.NodeVisitor):
     """
@@ -122,17 +124,7 @@
         If the node associated to this Def has a name, returns this name.
         Otherwise returns its type
         """
-<<<<<<< HEAD
-        if isinstance(self.node, (ast.ClassDef,
-                                  ast.FunctionDef,
-                                  ast.AsyncFunctionDef,
-                                  ast.TypeVar, 
-                                  ast.TypeVarTuple, 
-                                  ast.ParamSpec)):
-=======
-        typename = type(self.node).__name__
-        if typename in _ClassOrFunction:
->>>>>>> 10e8ca86
+        if typename in _HasName:
             return self.node.name
         elif typename == 'Name':
             return self.node.id
@@ -443,11 +435,7 @@
         # >>> foo() # fails, a is a local referenced before being assigned
         # >>> class bar: a = a
         # >>> bar() # ok, and `bar.a is a`
-<<<<<<< HEAD
-        if isinstance(scope, (ast.ClassDef, def695)): # TODO: test the def695 part of this
-=======
-        if type(scope).__name__ == 'ClassDef':
->>>>>>> 10e8ca86
+        if type(scope).__name__ in ('ClassDef', 'def695'):
             top_level_definitions = self._definitions[0:-self._scope_depths[0]]
             isglobal = any((name in top_lvl_def or '*' in top_lvl_def)
                            for top_lvl_def in top_level_definitions)
@@ -499,17 +487,11 @@
 
                 # Iterate over scopes, filtering out class scopes.
                 for scope, depth, precomputed_locals in zip(scopes_iter,
-<<<<<<< HEAD
-                                                                depths_iter,
-                                                                precomputed_locals_iter):
+                                                            depths_iter,
+                                                            precomputed_locals_iter):
                     # If a def695 scope is immediately within a class scope, or within another def695 scope that is immediately within a class scope, 
                     # then names defined in that class scope can be accessed within the def695 scope. 
-                    if not isinstance(scope, ast.ClassDef) or is_def695:
-=======
-                                                            depths_iter,
-                                                            precomputed_locals_iter):
-                    if type(scope).__name__ != 'ClassDef':
->>>>>>> 10e8ca86
+                    if type(scope).__name__ != 'ClassDef' or is_def695:
                         defs = self._definitions[lvl + depth: lvl]
                         if self.invalid_name_lookup(name, base_scope, precomputed_locals, defs):
                             looked_up_definitions.append(StopIteration)
@@ -1724,16 +1706,8 @@
             direct_scope.insert(0, heads.pop(-1))
     # more of less modeling what's described here.
     # https://github.com/gvanrossum/gvanrossum.github.io/blob/main/formal/scopesblog.md
-<<<<<<< HEAD
-    other_scopes = [s for s in heads if isinstance(s, (
-                  ast.FunctionDef, ast.AsyncFunctionDef,
-                  ast.Lambda, ast.DictComp, ast.ListComp,
-                  ast.SetComp, ast.GeneratorExp, def695))]
-    return [global_scope] + other_scopes + direct_scope
-=======
     other_scopes = [s for s in heads if type(s).__name__ in _ClosedScopes]
     return [global_scope] + other_scopes + [direct_scope]
->>>>>>> 10e8ca86
 
 def _lookup(name, scopes, locals_map, only_live=True):
     context = scopes[-1]
